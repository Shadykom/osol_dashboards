import { 
  supabaseBanking, 
  supabaseBanking,
  TABLES,
  COLLECTION_TABLES, 
  getClientForTable
} from '@/lib/supabase';
import { executeWithSchemaFallback } from '@/utils/supabaseHelper';

// Simple API response formatter
function formatApiResponse(data, error = null, pagination = null) {
  if (error) {
    return {
      success: false,
      data: null,
      error: {
        message: error.message || 'An error occurred',
        code: error.code || 'UNKNOWN_ERROR',
        details: error.details || null
      },
      pagination: null
    };
  }

  return {
    success: true,
    data,
    error: null,
    pagination
  };
}

/**
 * Helper function to ensure proper column aliases in select queries
 */
function buildSelectQuery(columns) {
  if (Array.isArray(columns)) {
    return columns.map(col => {
      if (typeof col === 'string' && col.includes(' as ')) {
        // Ensure proper spacing around 'as'
        return col.replace(/\s*as\s*/g, ' as ');
      }
      return col;
    }).join(', ');
  }
  if (typeof columns === 'string') {
    // Fix any missing spaces around 'as' keyword
    return columns.replace(/(\w+)as(\w+)/g, '$1 as $2');
  }
  return columns;
}

export class CollectionService {
  /**
   * Get collection cases with filtering and pagination
   */
  static async getCollectionCases(params = {}) {
    try {
      const {
        page = 1,
        limit = 50,
        search = '',
        status = null,
        priority = null,
        bucket = null,
        assignedTo = null,
        minAmount = null,
        maxAmount = null,
        minDpd = null,
        maxDpd = null,
        dateFrom = null,
        dateTo = null
      } = params;

      // Build query - all tables are now in kastle_banking schema
      let query = supabaseBanking
        .from(TABLES.COLLECTION_CASES)
        .select(`
          *,
          loan_accounts!loan_account_number (
            loan_amount,
            outstanding_balance,
            overdue_amount,
            overdue_days,
            product_id,
            products!product_id (
              product_name,
              product_type
            )
          ),
          customers!customer_id (
            full_name,
            customer_type,
            customer_contacts!customer_id (
              contact_type,
              contact_value
            )
          ),
          collection_buckets!bucket_id (
            bucket_name,
            min_days,
            max_days
          )
        `, { count: 'exact' });

      // Apply filters
      if (search) {
        query = query.or(`case_number.ilike.%${search}%,loan_account_number.ilike.%${search}%`);
      }

      if (status && status !== 'all') {
        query = query.eq('case_status', status);
      }

      if (priority && priority !== 'all') {
        query = query.eq('priority', priority);
      }

      if (bucket && bucket !== 'all') {
        query = query.eq('bucket_id', bucket);
      }

      if (assignedTo) {
        query = query.eq('assigned_to', assignedTo);
      }

      if (minAmount) {
        query = query.gte('total_outstanding', minAmount);
      }

      if (maxAmount) {
        query = query.lte('total_outstanding', maxAmount);
      }

      if (minDpd) {
        query = query.gte('dpd', minDpd);
      }

      if (maxDpd) {
        query = query.lte('dpd', maxDpd);
      }

      if (dateFrom) {
        query = query.gte('created_at', dateFrom);
      }

      if (dateTo) {
        query = query.lte('created_at', dateTo);
      }

      // Pagination
      const offset = (page - 1) * limit;
      query = query
        .order('created_at', { ascending: false })
        .range(offset, offset + limit - 1);

      const { data, error, count } = await query;

      if (error) throw error;

      // Get officer details - now also in kastle_banking schema
      let casesWithOfficers = data || [];
      if (data && data.length > 0) {
        const officerIds = [...new Set(data.map(c => c.assigned_to).filter(id => id))];
        
        if (officerIds.length > 0) {
          const { data: officers, error: officersError } = await supabaseBanking
            .from('collection_officers')
            .select('officer_id, officer_name, officer_type, team_id, contact_number')
            .in('officer_id', officerIds);

          if (!officersError && officers) {
            const officersMap = officers.reduce((acc, officer) => {
              acc[officer.officer_id] = officer;
              return acc;
            }, {});

            casesWithOfficers = data.map(caseData => ({
              ...caseData,
              collection_officers: officersMap[caseData.assigned_to] || null
            }));
          }
        }
      }

      const pagination = {
        page,
        limit,
        total: count || 0,
        totalPages: Math.ceil((count || 0) / limit)
      };

      return formatApiResponse(casesWithOfficers, null, pagination);
    } catch (error) {
      console.error('Error fetching collection cases:', error);
      return formatApiResponse(null, error);
    }
  }

  /**
   * Get case details with all related information
   */
  static async getCaseDetails(caseId) {
    try {
      // Get case info from banking schema
      const { data: caseData, error: caseError } = await supabaseBanking
        .from(TABLES.COLLECTION_CASES)
        .select('*')
        .eq('case_id', caseId)
        .single();

      if (caseError) throw caseError;

      // Get related data separately
      let enrichedCase = { ...caseData };

      // Get loan account details
      if (caseData.loan_account_number) {
        const { data: loanAccount } = await supabaseBanking
          .from(TABLES.LOAN_ACCOUNTS)
          .select(`
            *,
            products!product_id (*)
          `)
          .eq('loan_account_number', caseData.loan_account_number)
          .single();
        enrichedCase.loan_accounts = loanAccount;
      }

      // Get customer details
      if (caseData.customer_id) {
        const { data: customer } = await supabaseBanking
          .from(TABLES.CUSTOMERS)
          .select('*')
          .eq('customer_id', caseData.customer_id)
          .single();
        
        if (customer) {
          // Get customer contacts and addresses
          const { data: contacts } = await supabaseBanking
            .from(TABLES.CUSTOMER_CONTACTS)
            .select('*')
            .eq('customer_id', caseData.customer_id);
          
          const { data: addresses } = await supabaseBanking
            .from(TABLES.CUSTOMER_ADDRESSES)
            .select('*')
            .eq('customer_id', caseData.customer_id);
          
          enrichedCase.customers = {
            ...customer,
            customer_contacts: contacts || [],
            customer_addresses: addresses || []
          };
        }
      }

      // Get officer details
      if (caseData.assigned_to) {
        const { data: officer } = await supabaseBanking
          .from('collection_officers')
          .select('*')
          .eq('officer_id', caseData.assigned_to)
          .single();
        enrichedCase.collection_officers = officer;
      }

      // Get strategy details
      if (caseData.strategy_id) {
<<<<<<< HEAD
        const { data: strategy } = await supabaseBanking
          .from('collection_strategies')
=======
        const { data: strategy } = await supabaseCollection
          .from(TABLES.COLLECTION_STRATEGIES)
>>>>>>> 5087680e
          .select('*')
          .eq('strategy_id', caseData.strategy_id)
          .single();
        enrichedCase.collection_strategies = strategy;
      }

      // Get bucket details
      if (caseData.bucket_id) {
        const { data: bucket } = await supabaseBanking
          .from(TABLES.COLLECTION_BUCKETS)
          .select('*')
          .eq('bucket_id', caseData.bucket_id)
          .single();
        enrichedCase.collection_buckets = bucket;
      }

      // Get interactions
      const { data: interactions, error: interactionsError } = await supabaseBanking
        .from('collection_interactions')
        .select(`
          *,
          collection_officers!officer_id (
            officer_name,
            officer_type
          )
        `)
        .eq('case_id', caseId)
        .order('interaction_datetime', { ascending: false });

      // Get promises to pay
      const { data: promisesToPay, error: ptpError } = await supabaseBanking
        .from('promise_to_pay')
        .select(`
          *,
          collection_officers!officer_id (
            officer_name
          )
        `)
        .eq('case_id', caseId)
        .order('created_at', { ascending: false });

      // Get field visits
<<<<<<< HEAD
      const { data: fieldVisits, error: visitsError } = await supabaseBanking
        .from('field_visits')
=======
      const { data: fieldVisits, error: visitsError } = await supabaseCollection
        .from(TABLES.FIELD_VISITS)
>>>>>>> 5087680e
        .select(`
          *,
          collection_officers!officer_id (
            officer_name
          )
        `)
        .eq('case_id', caseId)
        .order('visit_date', { ascending: false });

      // Get legal case if exists
<<<<<<< HEAD
      const { data: legalCase, error: legalError } = await supabaseBanking
        .from('legal_cases')
=======
      const { data: legalCase, error: legalError } = await supabaseCollection
        .from(TABLES.LEGAL_CASES)
>>>>>>> 5087680e
        .select('*')
        .eq('case_id', caseId)
        .single();

      // Get payment history
      const { data: payments, error: paymentsError } = await supabaseBanking
        .from(TABLES.TRANSACTIONS)
        .select('*')
        .eq('account_number', enrichedCase?.account_number)
        .eq('transaction_type_id', 'LOAN_REPAYMENT')
        .order('transaction_date', { ascending: false })
        .limit(10);

      // Get collection score history
<<<<<<< HEAD
      const { data: scoreHistory, error: scoreError } = await supabaseBanking
        .from('collection_scores')
=======
      const { data: scoreHistory, error: scoreError } = await supabaseCollection
        .from(TABLES.COLLECTION_SCORES)
>>>>>>> 5087680e
        .select('*')
        .eq('case_id', caseId)
        .order('score_date', { ascending: false })
        .limit(30);

      return formatApiResponse({
        caseInfo: enrichedCase,
        interactions: interactions || [],
        promisesToPay: promisesToPay || [],
        fieldVisits: fieldVisits || [],
        legalCase: legalCase,
        recentPayments: payments || [],
        scoreHistory: scoreHistory || [],
        summary: {
          totalInteractions: interactions?.length || 0,
          totalPTPs: promisesToPay?.length || 0,
          activePTPs: promisesToPay?.filter(p => p.status === 'ACTIVE').length || 0,
          keptPTPs: promisesToPay?.filter(p => p.status === 'KEPT').length || 0,
          totalFieldVisits: fieldVisits?.length || 0,
          lastPaymentDate: payments?.[0]?.transaction_date || null,
          lastPaymentAmount: payments?.[0]?.transaction_amount || 0
        }
      });
    } catch (error) {
      console.error('Case details error:', error);
      return formatApiResponse(null, error);
    }
  }

  /**
   * Get collection overview statistics
   */
  static async getCollectionOverview(filters = {}) {
    try {
      const { branch, team, status, dateFrom, dateTo } = filters;

      // Build base query for cases - collection_cases is in kastle_banking schema
      let casesQuery = supabaseBanking
        .from(TABLES.COLLECTION_CASES)
        .select('case_id, total_outstanding, days_past_due, case_status, priority, bucket_id, assigned_to');

      // Apply filters
      if (status && status !== 'all') {
        casesQuery = casesQuery.eq('case_status', status);
      }

      if (dateFrom) {
        casesQuery = casesQuery.gte('created_at', dateFrom);
      }

      if (dateTo) {
        casesQuery = casesQuery.lte('created_at', dateTo);
      }

      const { data: cases, error: casesError } = await casesQuery;

      if (casesError) throw casesError;

      // Filter by team if needed
      let filteredCases = cases || [];
      if (team && team !== 'all') {
        const { data: teamOfficers } = await supabaseBanking
          .from('collection_officers')
          .select('officer_id')
          .eq('team_id', team);
        
        const officerIds = teamOfficers?.map(o => o.officer_id) || [];
        filteredCases = filteredCases.filter(c => officerIds.includes(c.assigned_to));
      }

      // Calculate statistics
      const totalCases = filteredCases.length;
      const activeCases = filteredCases.filter(c => c.case_status === 'ACTIVE').length;
      const totalOutstanding = filteredCases.reduce((sum, c) => sum + (c.total_outstanding || 0), 0);
      
      // Get monthly recovery data
      const startOfMonth = new Date();
      startOfMonth.setDate(1);
      startOfMonth.setHours(0, 0, 0, 0);

      const { data: monthlyRecovery } = await supabaseBanking
        .from('daily_collection_summary')
        .select('total_collected')
        .gte('summary_date', startOfMonth.toISOString().split('T')[0]);

      const totalMonthlyRecovery = monthlyRecovery?.reduce((sum, d) => sum + (d.total_collected || 0), 0) || 0;
      const collectionRate = totalOutstanding > 0 ? (totalMonthlyRecovery / totalOutstanding) * 100 : 0;

      // Get bucket distribution - collection_buckets is in banking schema
      const { data: buckets } = await supabaseBanking
        .from(TABLES.COLLECTION_BUCKETS)
        .select('bucket_id, bucket_name, min_days, max_days');

      const bucketDistribution = buckets?.map(bucket => {
        const count = filteredCases.filter(c => c.bucket_id === bucket.bucket_id).length;
        const amount = filteredCases
          .filter(c => c.bucket_id === bucket.bucket_id)
          .reduce((sum, c) => sum + (c.total_outstanding || 0), 0);
        
        return {
          bucketId: bucket.bucket_id,
          bucketName: bucket.bucket_name,
          minDays: bucket.min_days,
          maxDays: bucket.max_days,
          count,
          amount,
          percentage: totalCases > 0 ? (count / totalCases) * 100 : 0
        };
      }) || [];

      // Get status distribution
      const statusTypes = ['ACTIVE', 'CLOSED', 'LEGAL', 'WRITTEN_OFF'];
      const statusDistribution = statusTypes.map(status => {
        const count = filteredCases.filter(c => c.case_status === status).length;
        const amount = filteredCases
          .filter(c => c.case_status === status)
          .reduce((sum, c) => sum + (c.total_outstanding || 0), 0);
        
        return {
          status,
          count,
          amount,
          percentage: totalCases > 0 ? (count / totalCases) * 100 : 0
        };
      });

      // Get priority distribution
      const priorities = ['HIGH', 'MEDIUM', 'LOW'];
      const priorityDistribution = priorities.map(priority => {
        const count = filteredCases.filter(c => c.priority === priority).length;
        return {
          priority,
          count,
          percentage: totalCases > 0 ? (count / totalCases) * 100 : 0
        };
      });

      // Get team performance
      const { data: teams } = await supabaseBanking
        .from('collection_teams')
        .select(`
          team_id,
          team_name,
          collection_officers!collection_officers_team_id_fkey (
            officer_id,
            officer_name
          )
        `);

      const teamPerformance = await Promise.all((teams || []).map(async (team) => {
        const teamOfficerIds = team.collection_officers?.map(o => o.officer_id) || [];
        const teamCases = filteredCases.filter(c => teamOfficerIds.includes(c.assigned_to));
        
        // Get team recovery
        const { data: teamRecovery } = teamOfficerIds.length > 0
          ? await supabaseBanking
              .from('officer_performance_summary')
              .select('total_collected')
              .in('officer_id', teamOfficerIds)
              .gte('summary_date', startOfMonth.toISOString().split('T')[0])
          : { data: [] };

        const totalTeamRecovery = teamRecovery?.reduce((sum, r) => sum + (r.total_collected || 0), 0) || 0;

        return {
          teamId: team.team_id,
          teamName: team.team_name,
          officerCount: teamOfficerIds.length,
          caseCount: teamCases.length,
          totalOutstanding: teamCases.reduce((sum, c) => sum + (c.total_outstanding || 0), 0),
          monthlyRecovery: totalTeamRecovery,
          collectionRate: teamCases.length > 0 ? 
            (totalTeamRecovery / teamCases.reduce((sum, c) => sum + (c.total_outstanding || 0), 0)) * 100 : 0
        };
      }));

      return formatApiResponse({
        summary: {
          totalCases,
          activeCases,
          closedCases: totalCases - activeCases,
          totalOutstanding,
          monthlyRecovery: totalMonthlyRecovery,
          collectionRate,
          avgDPD: filteredCases.length > 0 ? 
            filteredCases.reduce((sum, c) => sum + (c.days_past_due || 0), 0) / filteredCases.length : 0
        },
        distributions: {
          byBucket: bucketDistribution,
          byStatus: statusDistribution,
          byPriority: priorityDistribution
        },
        teamPerformance,
        trends: {
          newCasesThisMonth: filteredCases.filter(c => 
            new Date(c.created_at) >= startOfMonth
          ).length,
          closedCasesThisMonth: 0 // Would need to track closure date
        }
      });
    } catch (error) {
      console.error('Collection overview error:', error);
      
      // If table doesn't exist, return mock data
      if (error.message?.includes('does not exist') || error.code === '42P01') {
        console.log('Collection tables not found, returning mock data');
        return formatApiResponse({
          totalCases: 150,
          activeCases: 120,
          totalOutstanding: 2500000,
          monthlyRecovery: 125000,
          collectionRate: 5.0,
          distribution: {
            byBucket: [
              { bucketId: 1, bucketName: '0-30 days', minDays: 0, maxDays: 30, count: 40, amount: 500000, percentage: 26.7 },
              { bucketId: 2, bucketName: '31-60 days', minDays: 31, maxDays: 60, count: 35, amount: 600000, percentage: 23.3 },
              { bucketId: 3, bucketName: '61-90 days', minDays: 61, maxDays: 90, count: 30, amount: 550000, percentage: 20.0 },
              { bucketId: 4, bucketName: '91-180 days', minDays: 91, maxDays: 180, count: 25, amount: 450000, percentage: 16.7 },
              { bucketId: 5, bucketName: '180+ days', minDays: 181, maxDays: 999999, count: 20, amount: 400000, percentage: 13.3 }
            ],
            byStatus: [
              { status: 'ACTIVE', count: 120, percentage: 80 },
              { status: 'RESOLVED', count: 15, percentage: 10 },
              { status: 'LEGAL', count: 10, percentage: 6.7 },
              { status: 'WRITTEN_OFF', count: 5, percentage: 3.3 }
            ],
            byPriority: [
              { priority: 'CRITICAL', count: 20, percentage: 13.3 },
              { priority: 'HIGH', count: 40, percentage: 26.7 },
              { priority: 'MEDIUM', count: 60, percentage: 40 },
              { priority: 'LOW', count: 30, percentage: 20 }
            ]
          },
          teamPerformance: [
            { teamId: 1, teamName: 'Team Alpha', totalCases: 50, totalCollected: 45000, collectionRate: 6.0 },
            { teamId: 2, teamName: 'Team Beta', totalCases: 45, totalCollected: 40000, collectionRate: 5.5 },
            { teamId: 3, teamName: 'Team Gamma', totalCases: 55, totalCollected: 40000, collectionRate: 4.5 }
          ],
          trends: {
            newCasesThisMonth: 25,
            closedCasesThisMonth: 15
          }
        });
      }
      
      return formatApiResponse(null, error);
    }
  }

  /**
   * Get collection performance metrics
   */
  static async getCollectionPerformance(period = 'monthly', filters = {}) {
    try {
      // Calculate date range based on period
      const endDate = new Date();
      const startDate = new Date();
      
      switch (period) {
        case 'daily':
          startDate.setDate(startDate.getDate() - 7);
          break;
        case 'weekly':
          startDate.setDate(startDate.getDate() - 28);
          break;
        case 'monthly':
          startDate.setMonth(startDate.getMonth() - 6);
          break;
        case 'yearly':
          startDate.setFullYear(startDate.getFullYear() - 3);
          break;
      }

      // Get daily summaries
      const { data: dailySummaries, error: summaryError } = await supabaseBanking
        .from('daily_collection_summary')
        .select('*')
        .gte('summary_date', startDate.toISOString().split('T')[0])
        .lte('summary_date', endDate.toISOString().split('T')[0])
        .order('summary_date', { ascending: true });

      if (summaryError) throw summaryError;

      // Get top officers performance
      const { data: officerPerformance, error: officersError } = await supabaseBanking
        .from('officer_performance_summary')
        .select(`
          *,
          collection_officers!officer_id (
            officer_name,
            officer_type,
            team_id,
            collection_teams (
              team_name
            )
          )
        `)
        .eq('summary_date', endDate.toISOString().split('T')[0])
        .order('total_collected', { ascending: false })
        .limit(10);

      // Get team comparison
      const { data: teams, error: teamsError } = await supabaseBanking
        .from('collection_teams')
        .select('*');

      const teamComparison = await Promise.all((teams || []).map(async (team) => {
        const { data: teamData } = await supabaseBanking
          .from('officer_performance_summary')
          .select('total_collected, total_cases, contact_rate')
          .eq('summary_date', endDate.toISOString().split('T')[0])
          .in('officer_id', 
            supabaseBanking
              .from('collection_officers')
              .select('officer_id')
              .eq('team_id', team.team_id)
          );

        const totalCollected = teamData?.reduce((sum, d) => sum + (d.total_collected || 0), 0) || 0;
        const totalCases = teamData?.reduce((sum, d) => sum + (d.total_cases || 0), 0) || 0;
        const avgContactRate = teamData?.length > 0 ?
          teamData.reduce((sum, d) => sum + (d.contact_rate || 0), 0) / teamData.length : 0;

        return {
          teamId: team.team_id,
          teamName: team.team_name,
          teamLead: team.team_lead,
          totalCollected,
          totalCases,
          avgContactRate,
          officerCount: teamData?.length || 0
        };
      }));

      // Get campaign effectiveness
<<<<<<< HEAD
      const { data: campaigns, error: campaignsError } = await supabaseBanking
        .from('collection_campaigns')
=======
      const { data: campaigns, error: campaignsError } = await supabaseCollection
        .from(TABLES.COLLECTION_CAMPAIGNS)
>>>>>>> 5087680e
        .select('*')
        .in('status', ['ACTIVE', 'COMPLETED'])
        .order('created_at', { ascending: false })
        .limit(5);

      // Get channel performance
<<<<<<< HEAD
      const { data: channelPerformance } = await supabaseBanking
        .from('digital_collection_attempts')
=======
      const { data: channelPerformance } = await supabaseCollection
        .from(TABLES.DIGITAL_COLLECTION_ATTEMPTS)
>>>>>>> 5087680e
        .select('channel_type, payment_made, payment_amount')
        .gte('sent_datetime', startDate.toISOString());

      const channelStats = channelPerformance?.reduce((acc, attempt) => {
        if (!acc[attempt.channel_type]) {
          acc[attempt.channel_type] = {
            channel: attempt.channel_type,
            attempts: 0,
            successful: 0,
            totalAmount: 0
          };
        }
        
        acc[attempt.channel_type].attempts++;
        if (attempt.payment_made) {
          acc[attempt.channel_type].successful++;
          acc[attempt.channel_type].totalAmount += attempt.payment_amount || 0;
        }
        
        return acc;
      }, {}) || {};

      // Format response
      const dailyTrends = dailySummaries?.map(d => ({
        date: d.summary_date,
        totalCollected: d.total_collected || 0,
        collectionRate: d.collection_rate || 0,
        accountsDue: d.accounts_due || 0,
        accountsCollected: d.accounts_collected || 0,
        callsMade: d.calls_made || 0,
        ptpCreated: d.ptps_created || 0,
        ptpKept: d.ptps_kept || 0
      })) || [];

      const topOfficers = officerPerformance?.map(o => ({
        officerId: o.officer_id,
        officerName: o.collection_officers?.officer_name || 'Unknown',
        officerType: o.collection_officers?.officer_type || 'Unknown',
        teamName: o.collection_officers?.collection_teams?.team_name || 'Unknown',
        totalCollected: o.total_collected || 0,
        totalCases: o.total_cases || 0,
        totalCalls: o.total_calls || 0,
        contactRate: o.contact_rate || 0,
        ptpRate: o.ptp_rate || 0,
        qualityScore: o.quality_score || 0
      })) || [];

      const campaignEffectiveness = campaigns?.map(c => ({
        campaignId: c.campaign_id,
        campaignName: c.campaign_name,
        campaignType: c.campaign_type,
        status: c.status,
        targetRecovery: c.target_recovery || 0,
        actualRecovery: c.actual_recovery || 0,
        successRate: c.success_rate || 0,
        roi: c.roi || 0,
        startDate: c.start_date,
        endDate: c.end_date
      })) || [];

      return formatApiResponse({
        dailyTrends,
        topOfficers,
        teamComparison,
        campaignEffectiveness,
        channelPerformance: Object.values(channelStats),
        summary: {
          totalCollected: dailySummaries?.reduce((sum, d) => sum + (d.total_collected || 0), 0) || 0,
          avgCollectionRate: dailySummaries?.length > 0 ?
            dailySummaries.reduce((sum, d) => sum + (d.collection_rate || 0), 0) / dailySummaries.length : 0,
          totalCalls: dailySummaries?.reduce((sum, d) => sum + (d.calls_made || 0), 0) || 0,
          totalPTPs: dailySummaries?.reduce((sum, d) => sum + (d.ptps_created || 0), 0) || 0,
          ptpFulfillmentRate: dailySummaries?.reduce((sum, d) => sum + (d.ptps_created || 0), 0) > 0 ?
            (dailySummaries.reduce((sum, d) => sum + (d.ptps_kept || 0), 0) / 
             dailySummaries.reduce((sum, d) => sum + (d.ptps_created || 0), 0)) * 100 : 0
        }
      });
    } catch (error) {
      console.error('Collection performance error:', error);
      
      // If table doesn't exist, return mock data
      if (error.message?.includes('does not exist') || error.code === '42P01') {
        console.log('Collection tables not found, returning mock performance data');
        
        // Generate mock daily trends for the requested period
        const endDate = new Date();
        const startDate = new Date();
        let days = 7;
        
        switch (period) {
          case 'daily':
            days = 7;
            break;
          case 'weekly':
            days = 28;
            break;
          case 'monthly':
            days = 180;
            break;
          case 'yearly':
            days = 365 * 3;
            break;
        }
        
        const dailyTrends = [];
        for (let i = 0; i < Math.min(days, 30); i++) {
          const date = new Date(endDate);
          date.setDate(date.getDate() - i);
          dailyTrends.push({
            summaryDate: date.toISOString().split('T')[0],
            totalCases: 150 + Math.floor(Math.random() * 20),
            totalOutstanding: 2500000 + Math.floor(Math.random() * 200000),
            totalCollected: 100000 + Math.floor(Math.random() * 50000),
            collectionRate: 4 + Math.random() * 2,
            newCases: Math.floor(Math.random() * 10) + 5,
            closedCases: Math.floor(Math.random() * 8) + 3,
            accountsCollected: Math.floor(Math.random() * 20) + 10,
            callsMade: Math.floor(Math.random() * 200) + 100,
            ptpCreated: Math.floor(Math.random() * 30) + 20,
            ptpKept: Math.floor(Math.random() * 20) + 10
          });
        }
        
        return formatApiResponse({
          dailyTrends: dailyTrends.reverse(),
          topOfficers: [
            { officerId: 1, officerName: 'John Doe', officerType: 'FIELD', teamName: 'Team Alpha', 
              totalCollected: 150000, totalCases: 25, totalCalls: 120, contactRate: 75, ptpRate: 60, collectionRate: 6.5 },
            { officerId: 2, officerName: 'Jane Smith', officerType: 'CALL_CENTER', teamName: 'Team Beta', 
              totalCollected: 140000, totalCases: 30, totalCalls: 180, contactRate: 80, ptpRate: 65, collectionRate: 5.8 },
            { officerId: 3, officerName: 'Bob Johnson', officerType: 'DIGITAL', teamName: 'Team Gamma', 
              totalCollected: 130000, totalCases: 28, totalCalls: 150, contactRate: 70, ptpRate: 55, collectionRate: 5.5 }
          ],
          teamComparison: [
            { teamId: 1, teamName: 'Team Alpha', totalCases: 50, totalCollected: 450000, 
              collectionRate: 6.0, avgCasesPerOfficer: 12.5, avgCollectedPerOfficer: 112500 },
            { teamId: 2, teamName: 'Team Beta', totalCases: 45, totalCollected: 400000, 
              collectionRate: 5.5, avgCasesPerOfficer: 11.25, avgCollectedPerOfficer: 100000 },
            { teamId: 3, teamName: 'Team Gamma', totalCases: 55, totalCollected: 380000, 
              collectionRate: 4.8, avgCasesPerOfficer: 13.75, avgCollectedPerOfficer: 95000 }
          ],
          summary: {
            totalCollected: 1250000,
            totalCases: 150,
            avgCollectionRate: 5.2,
            totalCalls: 1500,
            avgContactRate: 75,
            avgPTPRate: 60,
            ptpKeptRate: 65
          }
        });
      }
      
      return formatApiResponse(null, error);
    }
  }

  /**
   * Get collection analytics
   */
  static async getCollectionAnalytics(period = 'monthly') {
    try {
      // Get recovery trends
      const endDate = new Date();
      const startDate = new Date();
      startDate.setMonth(startDate.getMonth() - (period === 'daily' ? 1 : period === 'weekly' ? 3 : 12));

      const { data: trends, error: trendsError } = await supabaseBanking
        .from('daily_collection_summary')
        .select('summary_date, total_collected, collection_rate, calls_made')
        .gte('summary_date', startDate.toISOString().split('T')[0])
        .lte('summary_date', endDate.toISOString().split('T')[0])
        .order('summary_date', { ascending: true });

      if (trendsError) throw trendsError;

      // Get bucket movement analysis
<<<<<<< HEAD
      const { data: bucketMovements, error: bucketError } = await supabaseBanking
        .from('case_bucket_history')
=======
      const { data: bucketMovements, error: bucketError } = await supabaseCollection
        .from(TABLES.CASE_BUCKET_HISTORY)
>>>>>>> 5087680e
        .select(`
          from_bucket_id,
          to_bucket_id,
          movement_date,
          case_count,
          total_amount,
          collection_buckets!from_bucket_id (
            bucket_name
          )
        `)
        .gte('movement_date', startDate.toISOString())
        .order('movement_date', { ascending: false });

      // Get PTP analysis
      const { data: ptpData, error: ptpError } = await supabaseBanking
        .from('promise_to_pay')
        .select('status, ptp_amount, created_at, kept_date, broken_date')
        .gte('created_at', startDate.toISOString());

      // Calculate analytics
      const recoveryTrends = trends?.map(t => ({
        date: t.summary_date,
        totalCollected: t.total_collected || 0,
        collectionRate: t.collection_rate || 0,
        callsPerCollection: t.total_collected > 0 ? (t.calls_made / t.total_collected) : 0,
        ptpConversionRate: 0, // Placeholder since ptps_created column doesn't exist
        ptpFulfillmentRate: 0 // Placeholder since ptps_kept column doesn't exist
      })) || [];

      // Channel effectiveness from digital attempts
<<<<<<< HEAD
      const { data: digitalAttempts } = await supabaseBanking
        .from('digital_collection_attempts')
=======
      const { data: digitalAttempts } = await supabaseCollection
        .from(TABLES.DIGITAL_COLLECTION_ATTEMPTS)
>>>>>>> 5087680e
        .select('channel_type, payment_made, payment_amount, response_received')
        .gte('sent_datetime', startDate.toISOString());

      const channelStats = digitalAttempts?.reduce((acc, attempt) => {
        if (!acc[attempt.channel_type]) {
          acc[attempt.channel_type] = {
            channel: attempt.channel_type,
            attempts: 0,
            responses: 0,
            payments: 0,
            totalAmount: 0
          };
        }
        
        acc[attempt.channel_type].attempts++;
        if (attempt.response_received) acc[attempt.channel_type].responses++;
        if (attempt.payment_made) {
          acc[attempt.channel_type].payments++;
          acc[attempt.channel_type].totalAmount += attempt.payment_amount || 0;
        }
        
        return acc;
      }, {}) || {};

      const channelEffectiveness = Object.values(channelStats).map(channel => ({
        ...channel,
        responseRate: channel.attempts > 0 ? (channel.responses / channel.attempts) * 100 : 0,
        conversionRate: channel.attempts > 0 ? (channel.payments / channel.attempts) * 100 : 0,
        avgPaymentAmount: channel.payments > 0 ? channel.totalAmount / channel.payments : 0
      }));

      // PTP Analysis
      const ptpStats = {
        totalPTPs: ptpData?.length || 0,
        activePTPs: ptpData?.filter(p => p.status === 'ACTIVE').length || 0,
        keptPTPs: ptpData?.filter(p => p.status === 'KEPT').length || 0,
        brokenPTPs: ptpData?.filter(p => p.status === 'BROKEN').length || 0,
        totalPromised: ptpData?.reduce((sum, p) => sum + (p.ptp_amount || 0), 0) || 0,
        totalKept: ptpData?.filter(p => p.status === 'KEPT')
          .reduce((sum, p) => sum + (p.ptp_amount || 0), 0) || 0,
        keepRate: ptpData?.length > 0 ? 
          (ptpData.filter(p => p.status === 'KEPT').length / ptpData.length) * 100 : 0,
        avgDaysToKeep: ptpData?.filter(p => p.status === 'KEPT' && p.kept_date).length > 0 ?
          ptpData.filter(p => p.status === 'KEPT' && p.kept_date)
            .reduce((sum, p) => {
              const days = Math.floor((new Date(p.kept_date) - new Date(p.created_at)) / (1000 * 60 * 60 * 24));
              return sum + days;
            }, 0) / ptpData.filter(p => p.status === 'KEPT' && p.kept_date).length : 0
      };

      // Bucket analysis
      const bucketAnalysis = bucketMovements?.reduce((acc, movement) => {
        const fromBucket = movement.kastle_collection?.collection_buckets?.bucket_name || 'Unknown';
        const key = `${fromBucket}_to_${movement.to_bucket_id}`;
        
        if (!acc[key]) {
          acc[key] = {
            from: fromBucket,
            to: movement.to_bucket_id,
            count: 0,
            amount: 0
          };
        }
        
        acc[key].count += movement.case_count || 0;
        acc[key].amount += movement.total_amount || 0;
        
        return acc;
      }, {}) || {};

      return formatApiResponse({
        recoveryTrends,
        channelEffectiveness,
        ptpAnalysis: {
          summary: ptpStats,
          weeklyBreakdown: this.groupPTPByWeek(ptpData)
        },
        bucketAnalysis: Object.values(bucketAnalysis),
        insights: {
          bestPerformingChannel: channelEffectiveness.sort((a, b) => b.conversionRate - a.conversionRate)[0]?.channel,
          avgCollectionRate: recoveryTrends.length > 0 ?
            recoveryTrends.reduce((sum, t) => sum + t.collectionRate, 0) / recoveryTrends.length : 0,
          collectionTrend: this.calculateTrend(recoveryTrends.map(t => t.totalCollected))
        }
      });
    } catch (error) {
      console.error('Collection analytics error:', error);
      return formatApiResponse(null, error);
    }
  }

  /**
   * Generate collection report
   */
  static async generateCollectionReport(reportType = 'summary') {
    try {
      const endDate = new Date();
      const startDate = new Date();
      startDate.setMonth(startDate.getMonth() - 1); // Default to last month

      let reportData = {};

      switch (reportType) {
        case 'summary':
          // Get overall collection summary
          const { data: summary } = await supabaseBanking
            .from('daily_collection_summary')
            .select('*')
            .gte('summary_date', startDate.toISOString().split('T')[0])
            .lte('summary_date', endDate.toISOString().split('T')[0])
            .order('summary_date', { ascending: false });

          const totalCollected = summary?.reduce((sum, d) => sum + (d.total_collected || 0), 0) || 0;
          const avgCollectionRate = summary?.length > 0 ?
            summary.reduce((sum, d) => sum + (d.collection_rate || 0), 0) / summary.length : 0;

          reportData = {
            reportType: 'summary',
            period: `${startDate.toLocaleDateString()} - ${endDate.toLocaleDateString()}`,
            totalCollected,
            avgCollectionRate,
            totalAccounts: summary?.[0]?.accounts_due || 0,
            accountsCollected: summary?.reduce((sum, d) => sum + (d.accounts_collected || 0), 0) || 0,
            dailySummaries: summary || []
          };
          break;

        case 'detailed':
          // Get detailed collection data by officer
          const { data: officerData } = await supabaseBanking
            .from('officer_performance_summary')
            .select(`
              *,
              collection_officers (
                officer_name,
                officer_type,
                team_id
              )
            `)
            .gte('summary_date', startDate.toISOString().split('T')[0])
            .lte('summary_date', endDate.toISOString().split('T')[0])
            .order('total_collected', { ascending: false });

          reportData = {
            reportType: 'detailed',
            period: `${startDate.toLocaleDateString()} - ${endDate.toLocaleDateString()}`,
            officerPerformance: officerData || [],
            totalOfficers: new Set(officerData?.map(d => d.officer_id)).size || 0
          };
          break;

        case 'bucket':
          // Get collection by bucket
<<<<<<< HEAD
          const { data: bucketData } = await supabaseBanking
            .from('collection_cases')
=======
          const { data: bucketData } = await supabaseCollection
            .from(TABLES.COLLECTION_CASES)
>>>>>>> 5087680e
            .select(`
              bucket_id,
              total_outstanding,
              days_past_due,
              case_status,
              collection_buckets (
                bucket_name,
                min_days,
                max_days
              )
            `)
            .eq('case_status', 'ACTIVE');

          const bucketSummary = bucketData?.reduce((acc, caseItem) => {
            const bucketName = caseItem.kastle_collection?.collection_buckets?.bucket_name || 'Unknown';
            if (!acc[bucketName]) {
              acc[bucketName] = {
                bucketName,
                count: 0,
                totalOutstanding: 0,
                avgDPD: 0
              };
            }
            acc[bucketName].count++;
            acc[bucketName].totalOutstanding += caseItem.total_outstanding || 0;
            acc[bucketName].avgDPD += caseItem.days_past_due || 0;
            return acc;
          }, {}) || {};

          // Calculate averages
          Object.values(bucketSummary).forEach(bucket => {
            bucket.avgDPD = bucket.count > 0 ? bucket.avgDPD / bucket.count : 0;
          });

          reportData = {
            reportType: 'bucket',
            period: `As of ${endDate.toLocaleDateString()}`,
            bucketAnalysis: Object.values(bucketSummary),
            totalCases: bucketData?.length || 0,
            totalOutstanding: bucketData?.reduce((sum, c) => sum + (c.total_outstanding || 0), 0) || 0
          };
          break;

        case 'team':
          // Get collection by team
          const { data: teams } = await supabaseBanking
            .from('collection_teams')
            .select(`
              *,
              collection_officers!collection_officers_team_id_fkey (
                officer_id,
                officer_name
              )
            `);

          const teamPerformance = await Promise.all((teams || []).map(async (team) => {
            const officerIds = team.collection_officers?.map(o => o.officer_id) || [];
            
            const { data: teamData } = officerIds.length > 0
              ? await supabaseBanking
                  .from('officer_performance_summary')
                  .select('total_collected, total_cases, contact_rate')
                  .in('officer_id', officerIds)
                  .gte('summary_date', startDate.toISOString().split('T')[0])
                  .lte('summary_date', endDate.toISOString().split('T')[0])
              : { data: [] };

            const totalCollected = teamData?.reduce((sum, d) => sum + (d.total_collected || 0), 0) || 0;
            const totalCases = teamData?.reduce((sum, d) => sum + (d.total_cases || 0), 0) || 0;
            const avgContactRate = teamData?.length > 0 ?
              teamData.reduce((sum, d) => sum + (d.contact_rate || 0), 0) / teamData.length : 0;

            return {
              teamId: team.team_id,
              teamName: team.team_name,
              teamType: team.team_type,
              officerCount: officerIds.length,
              totalCollected,
              totalCases,
              avgContactRate
            };
          }));

          reportData = {
            reportType: 'team',
            period: `${startDate.toLocaleDateString()} - ${endDate.toLocaleDateString()}`,
            teamPerformance: teamPerformance.sort((a, b) => b.totalCollected - a.totalCollected),
            totalTeams: teams?.length || 0
          };
          break;

        default:
          throw new Error(`Unknown report type: ${reportType}`);
      }

      return formatApiResponse(reportData);
    } catch (error) {
      console.error('Generate collection report error:', error);
      return formatApiResponse(null, error);
    }
  }

  /**
   * Get officers performance
   */
  static async getOfficersPerformance(period = 'monthly') {
    try {
      const endDate = new Date();
      const startDate = new Date();
      
      switch (period) {
        case 'daily':
          startDate.setDate(startDate.getDate() - 7);
          break;
        case 'weekly':
          startDate.setDate(startDate.getDate() - 28);
          break;
        case 'monthly':
          startDate.setMonth(startDate.getMonth() - 6);
          break;
        case 'yearly':
          startDate.setFullYear(startDate.getFullYear() - 3);
          break;
      }

      const { data: officerPerformance, error: officersError } = await supabaseBanking
        .from('officer_performance_summary')
        .select(`
          *,
          collection_officers!officer_id (
            officer_name,
            officer_type,
            team_id
          )
        `)
        .gte('summary_date', startDate.toISOString().split('T')[0])
        .lte('summary_date', endDate.toISOString().split('T')[0])
        .order('total_collected', { ascending: false });

      if (officersError) throw officersError;

      const totalOfficers = new Set(officerPerformance?.map(d => d.officer_id)).size || 0;

      // Format the data for the component
      const formattedPerformance = (officerPerformance || []).map(officer => ({
        officerId: officer.officer_id,
        officerName: officer.collection_officers?.officer_name || 'Unknown',
        officerType: officer.collection_officers?.officer_type || 'Unknown',
        teamId: officer.collection_officers?.team_id,
        totalCollected: officer.total_collected || 0,
        totalCases: officer.total_cases || 0,
        contactRate: officer.contact_rate || 0,
        ptpRate: officer.ptp_rate || 0,
        summaryDate: officer.summary_date
      }));

      return formatApiResponse({
        officerPerformance: formattedPerformance,
        totalOfficers
      });
    } catch (error) {
      console.error('Get officers performance error:', error);
      return formatApiResponse(null, error);
    }
  }

  /**
   * Get teams performance
   */
  static async getTeamsPerformance(period = 'monthly') {
    try {
      const endDate = new Date();
      const startDate = new Date();
      
      switch (period) {
        case 'daily':
          startDate.setDate(startDate.getDate() - 7);
          break;
        case 'weekly':
          startDate.setDate(startDate.getDate() - 28);
          break;
        case 'monthly':
          startDate.setMonth(startDate.getMonth() - 6);
          break;
        case 'yearly':
          startDate.setFullYear(startDate.getFullYear() - 3);
          break;
      }

      const { data: teams, error: teamsError } = await supabaseBanking
        .from('collection_teams')
        .select(`
          *,
          collection_officers!collection_officers_team_id_fkey (
            officer_id,
            officer_name
          )
        `);

      if (teamsError) throw teamsError;

      const teamPerformance = await Promise.all((teams || []).map(async (team) => {
        const officerIds = team.collection_officers?.map(o => o.officer_id) || [];
        
        const { data: teamData } = officerIds.length > 0
          ? await supabaseBanking
              .from('officer_performance_summary')
              .select('total_collected, total_cases, contact_rate, ptp_rate')
              .in('officer_id', officerIds)
              .gte('summary_date', startDate.toISOString().split('T')[0])
              .lte('summary_date', endDate.toISOString().split('T')[0])
          : { data: [] };

        const totalCollected = teamData?.reduce((sum, d) => sum + (d.total_collected || 0), 0) || 0;
        const totalCases = teamData?.reduce((sum, d) => sum + (d.total_cases || 0), 0) || 0;
        const avgContactRate = teamData?.length > 0 ?
          teamData.reduce((sum, d) => sum + (d.contact_rate || 0), 0) / teamData.length : 0;
        const avgPtpRate = teamData?.length > 0 ?
          teamData.reduce((sum, d) => sum + (d.ptp_rate || 0), 0) / teamData.length : 0;

        return {
          teamId: team.team_id,
          teamName: team.team_name,
          teamType: team.team_type,
          teamLead: team.manager_id,
          officerCount: officerIds.length,
          totalCollected,
          totalCases,
          avgContactRate,
          avgPtpRate,
          collectionRate: totalCases > 0 ? (totalCollected / totalCases) * 100 : 0
        };
      }));

      return formatApiResponse({
        teamPerformance: teamPerformance.sort((a, b) => b.totalCollected - a.totalCollected),
        totalTeams: teams?.length || 0
      });
    } catch (error) {
      console.error('Get teams performance error:', error);
      return formatApiResponse(null, error);
    }
  }

  /**
   * Get officers list
   */
  static async getOfficers(filters = {}) {
    try {
      const { teamId, officerType, status = 'ACTIVE' } = filters;

      let query = supabaseBanking
        .from('collection_officers')
        .select(`
          *,
          collection_teams!collection_officers_team_id_fkey (
            team_name,
            team_lead
          )
        `);

      if (teamId) {
        query = query.eq('team_id', teamId);
      }

      if (officerType) {
        query = query.eq('officer_type', officerType);
      }

      if (status) {
        query = query.eq('status', status);
      }

      const { data, error } = await query.order('officer_name');

      if (error) throw error;

      return formatApiResponse(data || []);
    } catch (error) {
      console.error('Get officers error:', error);
      return formatApiResponse(null, error);
    }
  }

  /**
   * Get specialists (collection officers)
   */
  static async getSpecialists() {
    try {
      // First get the officers
      const { data: officers, error: officersError } = await supabaseBanking
        .from('collection_officers')
        .select(`
          officer_id, 
          officer_name, 
          officer_type, 
          team_id, 
          email, 
          contact_number
        `)
        .eq('status', 'ACTIVE')
        .in('officer_type', ['CALL_AGENT', 'FIELD_AGENT', 'SENIOR_COLLECTOR', 'TEAM_LEAD'])
        .order('officer_name');

      if (officersError) throw officersError;

      // If we have officers, get the teams separately
      if (officers && officers.length > 0) {
        const teamIds = [...new Set(officers.map(o => o.team_id).filter(id => id))];
        
        if (teamIds.length > 0) {
          const { data: teams, error: teamsError } = await supabaseBanking
            .from('collection_teams')
            .select('team_id, team_name, team_type')
            .in('team_id', teamIds);

          if (teamsError) {
            console.error('Error fetching teams:', teamsError);
            // Continue without teams data
          } else if (teams) {
            // Create a map for quick lookup
            const teamsMap = teams.reduce((acc, team) => {
              acc[team.team_id] = team;
              return acc;
            }, {});

            // Merge team data with officers
            officers.forEach(officer => {
              if (officer.team_id && teamsMap[officer.team_id]) {
                officer.collection_teams = teamsMap[officer.team_id];
              }
            });
          }
        }
      }

      return formatApiResponse(officers || []);
    } catch (error) {
      console.error('Get specialists error:', error);
      return formatApiResponse(null, error);
    }
  }

  /**
   * Get comprehensive specialist report with all required data
   */
  static async getSpecialistReport(specialistId, filters = {}) {
    try {
      const {
        dateRange = 'current_month',
        loanStatus = 'all',
        delinquencyBucket = 'all',
        customerType = 'all',
        productType = 'all',
        ptpStatus = 'all'
      } = filters;

      // Get specialist info
      const { data: specialist, error: specialistError } = await supabaseBanking
        .from('collection_officers')
        .select('*')
        .eq('officer_id', specialistId)
        .single();

      if (specialistError) throw specialistError;

      // Get cases assigned to specialist with all loan details
<<<<<<< HEAD
      let casesQuery = supabaseBanking
        .from('collection_cases')
=======
      let casesQuery = supabaseCollection
        .from(TABLES.COLLECTION_CASES)
>>>>>>> 5087680e
        .select(`
          *,
          loan_accounts!loan_account_number (
            *,
            products!product_id (
              product_name,
              product_type
            ),
            loan_schedules!loan_account_number (
              installment_number,
              due_date,
              principal_amount,
              interest_amount,
              paid_date,
              paid_amount,
              status
            )
          ),
          customers!customer_id (
            full_name,
            customer_type,
            national_id,
            customer_contacts!customer_id (
              contact_type,
              contact_value
            )
          )
        `)
        .eq('assigned_to', specialistId)
        .eq('case_status', 'ACTIVE');

      // Apply date range filter
      const dateRangeStart = this.getDateRangeStart(dateRange);
      if (dateRangeStart) {
        casesQuery = casesQuery.gte('created_at', dateRangeStart);
      }

      const { data: cases, error: casesError } = await casesQuery;

      if (casesError) throw casesError;

      // Get communication logs for the specialist
      const { data: communicationLogs, error: commError } = await supabaseBanking
        .from('collection_interactions')
        .select(`
          *,
          collection_cases!case_id (
            loan_account_number,
            customer_id
          )
        `)
        .eq('officer_id', specialistId)
        .gte('interaction_datetime', this.getDateRangeStart(dateRange))
        .order('interaction_datetime', { ascending: false });

      // Get promises to pay
      const { data: promisesToPay, error: ptpError } = await supabaseBanking
        .from('promise_to_pay')
        .select(`
          *,
          collection_cases!case_id (
            loan_account_number,
            customer_id,
            customers!customer_id (
              full_name
            )
          )
        `)
        .eq('officer_id', specialistId)
        .order('ptp_date', { ascending: true });

      // Process and enrich loan data
      const enrichedLoans = cases?.map(caseItem => {
        const loan = caseItem.kastle_banking?.loan_accounts;
        const customer = caseItem.kastle_banking?.customers;
        const schedules = loan?.kastle_banking?.loan_schedules || [];
        
        // Calculate payment details
        const totalLoanAmount = loan?.loan_amount || 0;
        const paidAmount = schedules
          .filter(s => s.status === 'PAID')
          .reduce((sum, s) => sum + (s.paid_amount || 0), 0);
        const dueAmount = schedules
          .filter(s => s.status === 'DUE' && new Date(s.due_date) <= new Date())
          .reduce((sum, s) => sum + (s.principal_amount + s.interest_amount || 0), 0);
        const overdueAmount = loan?.overdue_amount || dueAmount;
        const notDueAmount = totalLoanAmount - paidAmount - dueAmount;
        
        // Get communication stats for this loan
        const loanCommunications = communicationLogs?.filter(
          log => log.kastle_collection?.collection_cases?.loan_account_number === loan?.loan_account_number
        ) || [];
        
        const callsThisMonth = loanCommunications.filter(c => c.interaction_type === 'CALL').length;
        const messagesThisMonth = loanCommunications.filter(c => 
          c.interaction_type === 'SMS' || c.interaction_type === 'EMAIL'
        ).length;
        
        const lastCall = loanCommunications
          .filter(c => c.interaction_type === 'CALL')
          .sort((a, b) => new Date(b.interaction_datetime) - new Date(a.interaction_datetime))[0];
        
        // Get PTP for this loan
        const activePTP = promisesToPay?.find(
          ptp => ptp.kastle_collection?.collection_cases?.loan_account_number === loan?.loan_account_number &&
                 ptp.status === 'ACTIVE'
        );
        
        // Process installment details
        const installmentDetails = schedules
          .sort((a, b) => a.installment_number - b.installment_number)
          .map(schedule => ({
            installmentNumber: schedule.installment_number,
            dueDate: schedule.due_date,
            amount: schedule.principal_amount + schedule.interest_amount,
            paidDate: schedule.paid_date,
            paidAmount: schedule.paid_amount,
            overdueDays: schedule.status === 'OVERDUE' ? 
              Math.floor((new Date() - new Date(schedule.due_date)) / (1000 * 60 * 60 * 24)) : 0,
            status: schedule.status
          }));

        return {
          // Customer data
          customerId: customer?.national_id || caseItem.customer_id,
          customerName: customer?.full_name || 'Unknown',
          customerType: customer?.customer_type || 'INDIVIDUAL',
          customerPhone: customer?.kastle_banking?.customer_contacts
            ?.find(c => c.contact_type === 'MOBILE')?.contact_value || 'N/A',
          
          // Loan identification
          loanNumber: loan?.loan_account_number || caseItem.loan_account_number,
          caseNumber: caseItem.case_number,
          
          // Loan details
          loanStartDate: loan?.loan_start_date,
          maturityDate: loan?.maturity_date,
          totalLoanAmount,
          
          // Payment details
          paidAmount,
          dueAmount,
          notDueAmount,
          totalOverdueAmount: overdueAmount,
          
          // Delinquency details
          delinquencyBucket: this.getDelinquencyBucket(caseItem.days_past_due),
          totalOverdueDays: caseItem.days_past_due || 0,
          installmentDetails,
          
          // Product and status
          productType: loan?.kastle_banking?.products?.product_type || 'Unknown',
          loanStatus: loan?.loan_status || 'ACTIVE',
          
          // Communication data
          lastContactDate: lastCall?.interaction_datetime || caseItem.last_contact_date,
          callsThisMonth,
          messagesThisMonth,
          lastCallResult: lastCall?.outcome || 'No calls made',
          
          // Promise to Pay
          hasPromiseToPay: !!activePTP,
          ptpDate: activePTP?.ptp_date,
          ptpAmount: activePTP?.ptp_amount,
          ptpStatus: activePTP?.status
        };
      }) || [];

      // Apply filters
      const filteredLoans = enrichedLoans.filter(loan => {
        const matchesStatus = loanStatus === 'all' || loan.loanStatus === loanStatus;
        const matchesBucket = delinquencyBucket === 'all' || loan.delinquencyBucket === delinquencyBucket;
        const matchesCustomerType = customerType === 'all' || loan.customerType === customerType;
        const matchesProductType = productType === 'all' || loan.productType === productType;
        const matchesPTPStatus = ptpStatus === 'all' || 
          (ptpStatus === 'has_ptp' && loan.hasPromiseToPay) ||
          (ptpStatus === 'no_ptp' && !loan.hasPromiseToPay);

        return matchesStatus && matchesBucket && matchesCustomerType && matchesProductType && matchesPTPStatus;
      });

      // Calculate performance metrics
      const performance = await this.calculateSpecialistPerformance(
        specialistId, 
        filteredLoans, 
        communicationLogs,
        promisesToPay,
        dateRange
      );

      // Calculate KPIs
      const totalLoans = filteredLoans.length;
      const totalPortfolioValue = filteredLoans.reduce((sum, l) => sum + (l.totalLoanAmount || 0), 0);
      const overdueLoans = filteredLoans.filter(l => l.totalOverdueDays > 0).length;
      const totalOverdueAmount = filteredLoans.reduce((sum, l) => sum + (l.totalOverdueAmount || 0), 0);

      const kpis = {
        totalLoans,
        totalPortfolioValue,
        overdueLoans,
        totalOverdueAmount,
        collectionRate: performance?.collection_rate || 0,
        callsMade: communicationLogs?.filter(l => l.interaction_type === 'CALL').length || 0,
        messagesSent: communicationLogs?.filter(l => 
          l.interaction_type === 'SMS' || l.interaction_type === 'EMAIL'
        ).length || 0,
        promisesToPay: promisesToPay?.filter(p => p.status === 'ACTIVE').length || 0,
        promisesFulfilled: promisesToPay?.filter(p => p.status === 'KEPT').length || 0,
        averageResponseRate: performance?.contact_rate || 0
      };

      // Prepare communication data for charts
      const communicationData = this.aggregateCommunicationByDay(communicationLogs);

      return formatApiResponse({
        specialist,
        kpis,
        loans: filteredLoans,
        communicationData,
        promisesToPay: promisesToPay || [],
        performance: {
          collectionRate: performance?.collection_rate || 0,
          responseRate: performance?.contact_rate || 0,
          promiseRate: performance?.promise_rate || 0,
          fulfillmentRate: performance?.fulfillment_rate || 0
        }
      });
    } catch (error) {
      console.error('Specialist report error:', error);
      return formatApiResponse(null, error);
    }
  }

  /**
   * Create a new collection case
   */
  static async createCollectionCase(caseData) {
    try {
<<<<<<< HEAD
      const { data, error } = await supabaseBanking
        .from('collection_cases')
=======
      const { data, error } = await supabaseCollection
        .from(TABLES.COLLECTION_CASES)
>>>>>>> 5087680e
        .insert([{
          ...caseData,
          case_number: `CASE-${Date.now()}`,
          created_at: new Date().toISOString(),
          updated_at: new Date().toISOString()
        }])
        .select()
        .single();

      if (error) throw error;

      // Create initial collection score
<<<<<<< HEAD
      await supabaseBanking
        .from('collection_scores')
=======
      await supabaseCollection
        .from(TABLES.COLLECTION_SCORES)
>>>>>>> 5087680e
        .insert([{
          case_id: data.case_id,
          score_date: new Date().toISOString(),
          collection_score: 0,
          risk_score: caseData.risk_score || 50,
          priority_score: caseData.priority_score || 50
        }]);

      return formatApiResponse(data);
    } catch (error) {
      console.error('Create collection case error:', error);
      return formatApiResponse(null, error);
    }
  }

  /**
   * Update collection case
   */
  static async updateCollectionCase(caseId, updates) {
    try {
<<<<<<< HEAD
      const { data, error } = await supabaseBanking
        .from('collection_cases')
=======
      const { data, error } = await supabaseCollection
        .from(TABLES.COLLECTION_CASES)
>>>>>>> 5087680e
        .update({
          ...updates,
          updated_at: new Date().toISOString()
        })
        .eq('case_id', caseId)
        .select()
        .single();

      if (error) throw error;

      return formatApiResponse(data);
    } catch (error) {
      console.error('Update collection case error:', error);
      return formatApiResponse(null, error);
    }
  }

  /**
   * Log collection interaction
   */
  static async logInteraction(interactionData) {
    try {
      const { data, error } = await supabaseBanking
        .from('collection_interactions')
        .insert([{
          ...interactionData,
          interaction_datetime: new Date().toISOString()
        }])
        .select()
        .single();

      if (error) throw error;

      // Update case last contact date
      await this.updateCollectionCase(interactionData.case_id, {
        last_contact_date: new Date().toISOString()
      });

      return formatApiResponse(data);
    } catch (error) {
      console.error('Log interaction error:', error);
      return formatApiResponse(null, error);
    }
  }

  /**
   * Create promise to pay
   */
  static async createPromiseToPay(ptpData) {
    try {
      const { data, error } = await supabaseBanking
        .from('promise_to_pay')
        .insert([{
          ...ptpData,
          status: 'ACTIVE',
          created_at: new Date().toISOString()
        }])
        .select()
        .single();

      if (error) throw error;

      return formatApiResponse(data);
    } catch (error) {
      console.error('Create PTP error:', error);
      return formatApiResponse(null, error);
    }
  }

  /**
   * Update promise to pay status
   */
  static async updatePromiseToPay(ptpId, status, additionalData = {}) {
    try {
      const updateData = {
        status,
        ...additionalData
      };

      if (status === 'KEPT') {
        updateData.kept_date = new Date().toISOString();
      } else if (status === 'BROKEN') {
        updateData.broken_date = new Date().toISOString();
      }

      const { data, error } = await supabaseBanking
        .from('promise_to_pay')
        .update(updateData)
        .eq('ptp_id', ptpId)
        .select()
        .single();

      if (error) throw error;

      return formatApiResponse(data);
    } catch (error) {
      console.error('Update PTP error:', error);
      return formatApiResponse(null, error);
    }
  }

  /**
   * Schedule field visit
   */
  static async scheduleFieldVisit(visitData) {
    try {
<<<<<<< HEAD
      const { data, error } = await supabaseBanking
        .from('field_visits')
=======
      const { data, error } = await supabaseCollection
        .from(TABLES.FIELD_VISITS)
>>>>>>> 5087680e
        .insert([{
          ...visitData,
          status: 'SCHEDULED',
          created_at: new Date().toISOString()
        }])
        .select()
        .single();

      if (error) throw error;

      return formatApiResponse(data);
    } catch (error) {
      console.error('Schedule field visit error:', error);
      return formatApiResponse(null, error);
    }
  }

  /**
   * Helper method to get date range start
   */
  static getDateRangeStart(dateRange) {
    const now = new Date();
    switch (dateRange) {
      case 'current_month':
        return new Date(now.getFullYear(), now.getMonth(), 1).toISOString();
      case 'last_month':
        return new Date(now.getFullYear(), now.getMonth() - 1, 1).toISOString();
      case 'current_quarter':
        const quarter = Math.floor(now.getMonth() / 3);
        return new Date(now.getFullYear(), quarter * 3, 1).toISOString();
      case 'current_year':
        return new Date(now.getFullYear(), 0, 1).toISOString();
      default:
        return new Date(now.getFullYear(), now.getMonth(), 1).toISOString();
    }
  }

  /**
   * Get delinquency bucket based on days past due
   */
  static getDelinquencyBucket(daysPastDue) {
    if (daysPastDue <= 0) return 'Current';
    if (daysPastDue <= 30) return '1-30 Days';
    if (daysPastDue <= 60) return '31-60 Days';
    if (daysPastDue <= 90) return '61-90 Days';
    if (daysPastDue <= 180) return '91-180 Days';
    if (daysPastDue <= 360) return '181-360 Days';
    return '>360 Days';
  }

  /**
   * Calculate specialist performance metrics
   */
  static async calculateSpecialistPerformance(specialistId, loans, communications, ptps, dateRange) {
    const totalCalls = communications?.filter(c => c.interaction_type === 'CALL').length || 0;
    const answeredCalls = communications?.filter(c => 
      c.interaction_type === 'CALL' && 
      (c.outcome?.includes('Answered') || c.outcome?.includes('تم الرد'))
    ).length || 0;
    
    const contactRate = totalCalls > 0 ? (answeredCalls / totalCalls) * 100 : 0;
    
    const totalPTPs = ptps?.length || 0;
    const keptPTPs = ptps?.filter(p => p.status === 'KEPT').length || 0;
    const fulfillmentRate = totalPTPs > 0 ? (keptPTPs / totalPTPs) * 100 : 0;
    
    const loansWithPTP = loans?.filter(l => l.hasPromiseToPay).length || 0;
    const promiseRate = loans?.length > 0 ? (loansWithPTP / loans.length) * 100 : 0;
    
    // Calculate collection rate
    const totalDue = loans?.reduce((sum, l) => sum + (l.dueAmount || 0), 0) || 0;
    const totalPaid = loans?.reduce((sum, l) => sum + (l.paidAmount || 0), 0) || 0;
    const collectionRate = totalDue > 0 ? (totalPaid / totalDue) * 100 : 0;
    
    return {
      collection_rate: collectionRate,
      contact_rate: contactRate,
      promise_rate: promiseRate,
      fulfillment_rate: fulfillmentRate
    };
  }

  /**
   * Aggregate communication data by day
   */
  static aggregateCommunicationByDay(communications) {
    const days = ['الأحد', 'الاثنين', 'الثلاثاء', 'الأربعاء', 'الخميس', 'الجمعة', 'السبت'];
    const dayData = {};
    
    // Initialize all days
    days.forEach(day => {
      dayData[day] = { day, calls: 0, messages: 0, answered: 0 };
    });
    
    // Aggregate data
    communications?.forEach(comm => {
      const date = new Date(comm.interaction_datetime);
      const dayName = days[date.getDay()];
      
      if (comm.interaction_type === 'CALL') {
        dayData[dayName].calls++;
        if (comm.outcome?.includes('Answered') || comm.outcome?.includes('تم الرد')) {
          dayData[dayName].answered++;
        }
      } else if (comm.interaction_type === 'SMS' || comm.interaction_type === 'EMAIL') {
        dayData[dayName].messages++;
      }
    });
    
    return Object.values(dayData);
  }

  /**
   * Group PTP data by week
   */
  static groupPTPByWeek(ptpData) {
    const weeks = {};
    
    ptpData?.forEach(ptp => {
      const date = new Date(ptp.created_at);
      const weekKey = `${date.getFullYear()}-W${Math.ceil((date.getDate() + date.getDay()) / 7)}`;
      
      if (!weeks[weekKey]) {
        weeks[weekKey] = {
          week: weekKey,
          total: 0,
          kept: 0,
          broken: 0,
          active: 0,
          totalAmount: 0
        };
      }
      
      weeks[weekKey].total++;
      weeks[weekKey].totalAmount += ptp.ptp_amount || 0;
      
      switch (ptp.status) {
        case 'KEPT':
          weeks[weekKey].kept++;
          break;
        case 'BROKEN':
          weeks[weekKey].broken++;
          break;
        case 'ACTIVE':
          weeks[weekKey].active++;
          break;
      }
    });
    
    return Object.values(weeks);
  }

  /**
   * Calculate trend (increasing, decreasing, stable)
   */
  static calculateTrend(values) {
    if (!values || values.length < 2) return 'stable';
    
    const recentValues = values.slice(-5); // Last 5 data points
    const avgRecent = recentValues.reduce((sum, v) => sum + v, 0) / recentValues.length;
    const avgPrevious = values.slice(-10, -5).reduce((sum, v) => sum + v, 0) / 5;
    
    const changePercent = ((avgRecent - avgPrevious) / avgPrevious) * 100;
    
    if (changePercent > 5) return 'increasing';
    if (changePercent < -5) return 'decreasing';
    return 'stable';
  }

  /**
   * Get teams
   */
  static async getTeams() {
    try {
      const { data, error } = await supabaseBanking
        .from('collection_teams')
        .select('*')
        .order('team_name');

      if (error) throw error;

      return formatApiResponse(data || []);
    } catch (error) {
      console.error('Get teams error:', error);
      return formatApiResponse(null, error);
    }
  }

  /**
   * Get collection strategies
   */
  static async getStrategies() {
    try {
<<<<<<< HEAD
      const { data, error } = await supabaseBanking
        .from('collection_strategies')
=======
      const { data, error } = await supabaseCollection
        .from(TABLES.COLLECTION_STRATEGIES)
>>>>>>> 5087680e
        .select('*')
        .eq('is_active', true)
        .order('strategy_name');

      if (error) throw error;

      return formatApiResponse(data || []);
    } catch (error) {
      console.error('Get strategies error:', error);
      return formatApiResponse(null, error);
    }
  }

  /**
   * Get collection buckets
   */
  static async getBuckets() {
    try {
<<<<<<< HEAD
      const { data, error } = await supabaseBanking
        .from('collection_buckets')
=======
      const { data, error } = await supabaseCollection
        .from(TABLES.COLLECTION_BUCKETS)
>>>>>>> 5087680e
        .select('*')
        .order('min_days');

      if (error) throw error;

      return formatApiResponse(data || []);
    } catch (error) {
      console.error('Get buckets error:', error);
      return formatApiResponse(null, error);
    }
  }
}<|MERGE_RESOLUTION|>--- conflicted
+++ resolved
@@ -267,13 +267,8 @@
 
       // Get strategy details
       if (caseData.strategy_id) {
-<<<<<<< HEAD
-        const { data: strategy } = await supabaseBanking
+const { data: strategy } = await supabaseBanking
           .from('collection_strategies')
-=======
-        const { data: strategy } = await supabaseCollection
-          .from(TABLES.COLLECTION_STRATEGIES)
->>>>>>> 5087680e
           .select('*')
           .eq('strategy_id', caseData.strategy_id)
           .single();
@@ -316,13 +311,8 @@
         .order('created_at', { ascending: false });
 
       // Get field visits
-<<<<<<< HEAD
-      const { data: fieldVisits, error: visitsError } = await supabaseBanking
+const { data: fieldVisits, error: visitsError } = await supabaseBanking
         .from('field_visits')
-=======
-      const { data: fieldVisits, error: visitsError } = await supabaseCollection
-        .from(TABLES.FIELD_VISITS)
->>>>>>> 5087680e
         .select(`
           *,
           collection_officers!officer_id (
@@ -333,13 +323,8 @@
         .order('visit_date', { ascending: false });
 
       // Get legal case if exists
-<<<<<<< HEAD
-      const { data: legalCase, error: legalError } = await supabaseBanking
+const { data: legalCase, error: legalError } = await supabaseBanking
         .from('legal_cases')
-=======
-      const { data: legalCase, error: legalError } = await supabaseCollection
-        .from(TABLES.LEGAL_CASES)
->>>>>>> 5087680e
         .select('*')
         .eq('case_id', caseId)
         .single();
@@ -354,13 +339,8 @@
         .limit(10);
 
       // Get collection score history
-<<<<<<< HEAD
-      const { data: scoreHistory, error: scoreError } = await supabaseBanking
+const { data: scoreHistory, error: scoreError } = await supabaseBanking
         .from('collection_scores')
-=======
-      const { data: scoreHistory, error: scoreError } = await supabaseCollection
-        .from(TABLES.COLLECTION_SCORES)
->>>>>>> 5087680e
         .select('*')
         .eq('case_id', caseId)
         .order('score_date', { ascending: false })
@@ -696,26 +676,16 @@
       }));
 
       // Get campaign effectiveness
-<<<<<<< HEAD
-      const { data: campaigns, error: campaignsError } = await supabaseBanking
+const { data: campaigns, error: campaignsError } = await supabaseBanking
         .from('collection_campaigns')
-=======
-      const { data: campaigns, error: campaignsError } = await supabaseCollection
-        .from(TABLES.COLLECTION_CAMPAIGNS)
->>>>>>> 5087680e
         .select('*')
         .in('status', ['ACTIVE', 'COMPLETED'])
         .order('created_at', { ascending: false })
         .limit(5);
 
       // Get channel performance
-<<<<<<< HEAD
-      const { data: channelPerformance } = await supabaseBanking
+const { data: channelPerformance } = await supabaseBanking
         .from('digital_collection_attempts')
-=======
-      const { data: channelPerformance } = await supabaseCollection
-        .from(TABLES.DIGITAL_COLLECTION_ATTEMPTS)
->>>>>>> 5087680e
         .select('channel_type, payment_made, payment_amount')
         .gte('sent_datetime', startDate.toISOString());
 
@@ -893,13 +863,8 @@
       if (trendsError) throw trendsError;
 
       // Get bucket movement analysis
-<<<<<<< HEAD
-      const { data: bucketMovements, error: bucketError } = await supabaseBanking
+const { data: bucketMovements, error: bucketError } = await supabaseBanking
         .from('case_bucket_history')
-=======
-      const { data: bucketMovements, error: bucketError } = await supabaseCollection
-        .from(TABLES.CASE_BUCKET_HISTORY)
->>>>>>> 5087680e
         .select(`
           from_bucket_id,
           to_bucket_id,
@@ -930,13 +895,8 @@
       })) || [];
 
       // Channel effectiveness from digital attempts
-<<<<<<< HEAD
-      const { data: digitalAttempts } = await supabaseBanking
+const { data: digitalAttempts } = await supabaseBanking
         .from('digital_collection_attempts')
-=======
-      const { data: digitalAttempts } = await supabaseCollection
-        .from(TABLES.DIGITAL_COLLECTION_ATTEMPTS)
->>>>>>> 5087680e
         .select('channel_type, payment_made, payment_amount, response_received')
         .gte('sent_datetime', startDate.toISOString());
 
@@ -1090,13 +1050,8 @@
 
         case 'bucket':
           // Get collection by bucket
-<<<<<<< HEAD
-          const { data: bucketData } = await supabaseBanking
+const { data: bucketData } = await supabaseBanking
             .from('collection_cases')
-=======
-          const { data: bucketData } = await supabaseCollection
-            .from(TABLES.COLLECTION_CASES)
->>>>>>> 5087680e
             .select(`
               bucket_id,
               total_outstanding,
@@ -1464,13 +1419,8 @@
       if (specialistError) throw specialistError;
 
       // Get cases assigned to specialist with all loan details
-<<<<<<< HEAD
-      let casesQuery = supabaseBanking
+let casesQuery = supabaseBanking
         .from('collection_cases')
-=======
-      let casesQuery = supabaseCollection
-        .from(TABLES.COLLECTION_CASES)
->>>>>>> 5087680e
         .select(`
           *,
           loan_accounts!loan_account_number (
@@ -1709,13 +1659,8 @@
    */
   static async createCollectionCase(caseData) {
     try {
-<<<<<<< HEAD
-      const { data, error } = await supabaseBanking
+const { data, error } = await supabaseBanking
         .from('collection_cases')
-=======
-      const { data, error } = await supabaseCollection
-        .from(TABLES.COLLECTION_CASES)
->>>>>>> 5087680e
         .insert([{
           ...caseData,
           case_number: `CASE-${Date.now()}`,
@@ -1728,13 +1673,8 @@
       if (error) throw error;
 
       // Create initial collection score
-<<<<<<< HEAD
-      await supabaseBanking
+await supabaseBanking
         .from('collection_scores')
-=======
-      await supabaseCollection
-        .from(TABLES.COLLECTION_SCORES)
->>>>>>> 5087680e
         .insert([{
           case_id: data.case_id,
           score_date: new Date().toISOString(),
@@ -1755,13 +1695,8 @@
    */
   static async updateCollectionCase(caseId, updates) {
     try {
-<<<<<<< HEAD
-      const { data, error } = await supabaseBanking
+const { data, error } = await supabaseBanking
         .from('collection_cases')
-=======
-      const { data, error } = await supabaseCollection
-        .from(TABLES.COLLECTION_CASES)
->>>>>>> 5087680e
         .update({
           ...updates,
           updated_at: new Date().toISOString()
@@ -1868,13 +1803,8 @@
    */
   static async scheduleFieldVisit(visitData) {
     try {
-<<<<<<< HEAD
-      const { data, error } = await supabaseBanking
+const { data, error } = await supabaseBanking
         .from('field_visits')
-=======
-      const { data, error } = await supabaseCollection
-        .from(TABLES.FIELD_VISITS)
->>>>>>> 5087680e
         .insert([{
           ...visitData,
           status: 'SCHEDULED',
@@ -2068,13 +1998,8 @@
    */
   static async getStrategies() {
     try {
-<<<<<<< HEAD
-      const { data, error } = await supabaseBanking
+const { data, error } = await supabaseBanking
         .from('collection_strategies')
-=======
-      const { data, error } = await supabaseCollection
-        .from(TABLES.COLLECTION_STRATEGIES)
->>>>>>> 5087680e
         .select('*')
         .eq('is_active', true)
         .order('strategy_name');
@@ -2093,13 +2018,8 @@
    */
   static async getBuckets() {
     try {
-<<<<<<< HEAD
-      const { data, error } = await supabaseBanking
+const { data, error } = await supabaseBanking
         .from('collection_buckets')
-=======
-      const { data, error } = await supabaseCollection
-        .from(TABLES.COLLECTION_BUCKETS)
->>>>>>> 5087680e
         .select('*')
         .order('min_days');
 
