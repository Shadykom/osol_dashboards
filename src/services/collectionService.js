--- conflicted
+++ resolved
@@ -1042,11 +1042,7 @@
         .from('collection_teams')
         .select(`
           *,
-<<<<<<< HEAD
-          collection_officers!team_id (
-=======
           collection_officers!collection_officers_team_id_fkey (
->>>>>>> 653dff87
             officer_id,
             officer_name
           )
