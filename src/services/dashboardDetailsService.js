--- conflicted
+++ resolved
@@ -1,4 +1,5 @@
 import { supabaseBanking, TABLES } from '@/lib/supabase';
+import { profitMarginDetailsService } from './profitMarginDetailsService';
 
 // Helper function to handle database errors
 const handleError = (error, defaultData = null) => {
@@ -987,45 +988,55 @@
     } catch (error) {
       return handleError(error, {});
     }
-  },
-
-  async getProfitMarginDetails() {
-    try {
-      return {
-        data: {
-          overview: {
-            currentMargin: 15.7,
-            targetMargin: 18.0,
-            previousMargin: 14.2,
-            changePercent: 10.56,
-            trend: 'up'
-          },
-          breakdown: {
-            byProduct: [
-              { name: 'Loans', margin: 22.5, revenue: 450000000 },
-              { name: 'Deposits', margin: 8.2, revenue: 120000000 },
-              { name: 'Cards', margin: 35.8, revenue: 85000000 },
-              { name: 'Insurance', margin: 28.4, revenue: 65000000 },
-              { name: 'Investment', margin: 18.9, revenue: 55000000 }
-            ],
-            byBranch: [
-              { name: 'Main Branch', margin: 18.5 },
-              { name: 'Downtown', margin: 16.2 },
-              { name: 'Westside', margin: 14.8 },
-              { name: 'Eastside', margin: 15.1 },
-              { name: 'Airport', margin: 13.9 }
-            ]
-          },
-          trends: {
-            monthly: [
-              { month: 'Jan', margin: 14.2 },
-              { month: 'Feb', margin: 14.5 },
-              { month: 'Mar', margin: 14.8 },
-              { month: 'Apr', margin: 15.1 },
-              { month: 'May', margin: 15.4 },
-              { month: 'Jun', margin: 15.7 }
-            ]
-          }
+  }
+};
+
+// Transaction Details Service
+export const transactionDetailsService = {
+  async getOverviewStats() {
+    // Check if database is available
+    if (!isDatabaseAvailable()) {
+      return { data: generateMockTransactionData(), error: null };
+    }
+    
+    try {
+      // Today's transactions
+      const today = new Date();
+      today.setHours(0, 0, 0, 0);
+      
+      const { count: todayCount } = await supabaseBanking
+        .from(TABLES.TRANSACTIONS)
+        .select('*', { count: 'exact', head: true })
+        .gte('transaction_date', today.toISOString());
+
+      // This week's transactions
+      const weekStart = new Date();
+      weekStart.setDate(weekStart.getDate() - weekStart.getDay());
+      weekStart.setHours(0, 0, 0, 0);
+      
+      const { count: weekCount } = await supabaseBanking
+        .from(TABLES.TRANSACTIONS)
+        .select('*', { count: 'exact', head: true })
+        .gte('transaction_date', weekStart.toISOString());
+
+      // Transaction volume
+      const { data: volumeData } = await supabaseBanking
+        .from(TABLES.TRANSACTIONS)
+        .select('amount')
+        .gte('transaction_date', today.toISOString());
+
+      const todayVolume = volumeData?.reduce((sum, t) => sum + Math.abs(t.amount || 0), 0) || 0;
+
+      // Average transaction size
+      const avgTransactionSize = todayCount > 0 ? todayVolume / todayCount : 0;
+
+      return {
+        data: {
+          todayCount: todayCount || 0,
+          weekCount: weekCount || 0,
+          todayVolume: todayVolume,
+          averageSize: avgTransactionSize,
+          successRate: 98.5 // Mock success rate
         },
         error: null
       };
@@ -1034,64 +1045,43 @@
     }
   },
 
-  async getBranchPerformanceDetails() {
-    try {
-      return {
-        data: {
-          overview: {
-            totalBranches: 5,
-            averagePerformance: 82.4,
-            topPerformer: 'Main Branch',
-            improvementRate: 5.2
-          },
-          branches: [
-            {
-              name: 'Main Branch',
-              score: 92.5,
-              revenue: 125000000,
-              customers: 45000,
-              transactions: 850000,
-              efficiency: 88.5
-            },
-            {
-              name: 'Downtown',
-              score: 85.2,
-              revenue: 98000000,
-              customers: 38000,
-              transactions: 720000,
-              efficiency: 82.1
-            },
-            {
-              name: 'Westside',
-              score: 78.9,
-              revenue: 76000000,
-              customers: 29000,
-              transactions: 540000,
-              efficiency: 75.4
-            },
-            {
-              name: 'Eastside',
-              score: 81.3,
-              revenue: 82000000,
-              customers: 31000,
-              transactions: 580000,
-              efficiency: 78.9
-            },
-            {
-              name: 'Airport',
-              score: 74.1,
-              revenue: 65000000,
-              customers: 22000,
-              transactions: 410000,
-              efficiency: 71.2
-            }
-          ],
-          metrics: {
-            revenue: { weight: 30, average: 89200000 },
-            customers: { weight: 25, average: 33000 },
-            transactions: { weight: 25, average: 620000 },
-            efficiency: { weight: 20, average: 79.2 }
-          }
+  async getBreakdown() {
+    try {
+      // By type
+      const { data: typeData } = await supabaseBanking
+        .from(TABLES.TRANSACTIONS)
+        .select('transaction_type_id, transaction_types!inner(type_name)');
+
+      const typeBreakdown = typeData?.reduce((acc, curr) => {
+        const typeName = curr.transaction_types?.type_name || 'Unknown';
+        acc[typeName] = (acc[typeName] || 0) + 1;
+        return acc;
+      }, {}) || {};
+
+      // By status
+      const { data: statusData } = await supabaseBanking
+        .from(TABLES.TRANSACTIONS)
+        .select('transaction_status');
+
+      const statusBreakdown = statusData?.reduce((acc, curr) => {
+        const status = curr.transaction_status || 'Unknown';
+        acc[status] = (acc[status] || 0) + 1;
+        return acc;
+      }, {}) || {};
+
+      // By channel (mock data)
+      const channelBreakdown = {
+        'Mobile Banking': 45,
+        'Internet Banking': 30,
+        'ATM': 15,
+        'Branch': 10
+      };
+
+      return {
+        data: {
+          byType: typeBreakdown,
+          byStatus: statusBreakdown,
+          byChannel: channelBreakdown
         },
         error: null
       };
@@ -1100,61 +1090,108 @@
     }
   },
 
-  async getProductDistributionDetails() {
-    try {
-      return {
-        data: {
-          overview: {
-            totalProducts: 5,
-            totalValue: 6913579134,
-            dominantProduct: 'Loans',
-            diversificationIndex: 0.72
-          },
-          distribution: [
-            {
-              name: 'Loans',
-              value: 3456789567,
-              percentage: 50,
-              count: 125000,
-              growth: 8.5
-            },
-            {
-              name: 'Deposits',
-              value: 2074073740,
-              percentage: 30,
-              count: 450000,
-              growth: 5.2
-            },
-            {
-              name: 'Cards',
-              value: 691357913,
-              percentage: 10,
-              count: 85000,
-              growth: 12.3
-            },
-            {
-              name: 'Insurance',
-              value: 414644348,
-              percentage: 6,
-              count: 32000,
-              growth: 15.7
-            },
-            {
-              name: 'Investment',
-              value: 276543174,
-              percentage: 4,
-              count: 18000,
-              growth: 22.1
-            }
-          ],
-          trends: {
-            quarterly: [
-              { quarter: 'Q1', loans: 48, deposits: 32, cards: 9, insurance: 5, investment: 6 },
-              { quarter: 'Q2', loans: 49, deposits: 31, cards: 10, insurance: 5, investment: 5 },
-              { quarter: 'Q3', loans: 50, deposits: 30, cards: 10, insurance: 6, investment: 4 },
-              { quarter: 'Q4', loans: 50, deposits: 30, cards: 10, insurance: 6, investment: 4 }
-            ]
-          }
+  async getHourlyDistribution() {
+    try {
+      const today = new Date();
+      today.setHours(0, 0, 0, 0);
+      
+      const hourlyData = new Array(24).fill(0);
+      
+      const { data: transactions } = await supabaseBanking
+        .from(TABLES.TRANSACTIONS)
+        .select('transaction_date')
+        .gte('transaction_date', today.toISOString());
+
+      transactions?.forEach(t => {
+        const hour = new Date(t.transaction_date).getHours();
+        hourlyData[hour]++;
+      });
+
+      return {
+        data: {
+          hours: Array.from({ length: 24 }, (_, i) => `${i}:00`),
+          values: hourlyData
+        },
+        error: null
+      };
+    } catch (error) {
+      return handleError(error, { hours: [], values: [] });
+    }
+  }
+};
+
+// Generic KPI Details Service
+export const kpiDetailsService = {
+  async getDetailsByType(kpiType, widgetId) {
+    switch (kpiType) {
+      case 'customers':
+        return customerDetailsService.getOverviewStats();
+      case 'accounts':
+        return accountDetailsService.getOverviewStats();
+      case 'revenue':
+        return revenueDetailsService.getOverviewStats();
+      case 'transactions':
+        return transactionDetailsService.getOverviewStats();
+      default:
+        return { data: null, error: 'Unknown KPI type' };
+    }
+  }
+};
+
+// Loan Details Service
+export const loanDetailsService = {
+  async getOverviewStats() {
+    // Check if database is available
+    if (!isDatabaseAvailable()) {
+      return { data: generateMockLoanData(), error: null };
+    }
+    
+    try {
+      // Total loans
+      const { count: totalLoans } = await supabaseBanking
+        .from(TABLES.LOAN_ACCOUNTS)
+        .select('*', { count: 'exact', head: true });
+
+      // Active loans
+      const { count: activeLoans } = await supabaseBanking
+        .from(TABLES.LOAN_ACCOUNTS)
+        .select('*', { count: 'exact', head: true })
+        .eq('loan_status', 'ACTIVE');
+
+      // Total loan amount
+      const { data: loanAmounts } = await supabaseBanking
+        .from(TABLES.LOAN_ACCOUNTS)
+        .select('loan_amount, outstanding_balance, total_interest_paid');
+
+      const totalLoanAmount = loanAmounts?.reduce((sum, loan) => sum + (loan.loan_amount || 0), 0) || 0;
+      const totalOutstanding = loanAmounts?.reduce((sum, loan) => sum + (loan.outstanding_balance || 0), 0) || 0;
+      const totalInterestPaid = loanAmounts?.reduce((sum, loan) => sum + (loan.total_interest_paid || 0), 0) || 0;
+
+      // Overdue loans
+      const { count: overdueLoans } = await supabaseBanking
+        .from(TABLES.LOAN_ACCOUNTS)
+        .select('*', { count: 'exact', head: true })
+        .gt('days_past_due', 0);
+
+      // NPL (Non-Performing Loans)
+      const { count: nplLoans } = await supabaseBanking
+        .from(TABLES.LOAN_ACCOUNTS)
+        .select('*', { count: 'exact', head: true })
+        .gt('days_past_due', 90);
+
+      const nplRatio = totalLoans > 0 ? (nplLoans / totalLoans * 100).toFixed(2) : 0;
+
+      return {
+        data: {
+          totalLoans: totalLoans || 0,
+          activeLoans: activeLoans || 0,
+          totalLoanAmount: totalLoanAmount,
+          totalOutstanding: totalOutstanding,
+          totalInterestPaid: totalInterestPaid,
+          overdueLoans: overdueLoans || 0,
+          nplLoans: nplLoans || 0,
+          nplRatio: nplRatio,
+          averageLoanSize: totalLoans > 0 ? totalLoanAmount / totalLoans : 0
         },
         error: null
       };
@@ -1163,63 +1200,84 @@
     }
   },
 
-  async getRiskMetricsDetails() {
-    try {
-      return {
-        data: {
-          overview: {
-            overallRiskScore: 72.5,
-            riskLevel: 'Medium',
-            trend: 'improving',
-            changePercent: -5.2
-          },
-          categories: [
-            {
-              name: 'Credit Risk',
-              score: 68.5,
-              level: 'Medium',
-              indicators: {
-                nplRatio: 2.8,
-                provisionCoverage: 145,
-                defaultRate: 1.2
-              }
-            },
-            {
-              name: 'Market Risk',
-              score: 75.2,
-              level: 'Low',
-              indicators: {
-                var: 2500000,
-                stressTestResult: 'Pass',
-                exposureLimit: 85
-              }
-            },
-            {
-              name: 'Operational Risk',
-              score: 71.8,
-              level: 'Medium',
-              indicators: {
-                incidentCount: 12,
-                lossAmount: 450000,
-                controlEffectiveness: 88
-              }
-            },
-            {
-              name: 'Liquidity Risk',
-              score: 78.4,
-              level: 'Low',
-              indicators: {
-                lcr: 125,
-                nsfr: 118,
-                cashRatio: 22
-              }
-            }
-          ],
-          mitigation: {
-            activeMeasures: 24,
-            implemented: 18,
-            effectiveness: 85.5
-          }
+  async getBreakdown() {
+    try {
+      // By product type
+      const { data: productData } = await supabaseBanking
+        .from(TABLES.LOAN_ACCOUNTS)
+        .select('product_id, products!inner(product_name), loan_amount');
+
+      const productBreakdown = productData?.reduce((acc, curr) => {
+        const productName = curr.products?.product_name || 'Unknown';
+        if (!acc[productName]) {
+          acc[productName] = { count: 0, amount: 0 };
+        }
+        acc[productName].count++;
+        acc[productName].amount += curr.loan_amount || 0;
+        return acc;
+      }, {}) || {};
+
+      // By loan status
+      const { data: statusData } = await supabaseBanking
+        .from(TABLES.LOAN_ACCOUNTS)
+        .select('loan_status');
+
+      const statusBreakdown = statusData?.reduce((acc, curr) => {
+        const status = curr.loan_status || 'Unknown';
+        acc[status] = (acc[status] || 0) + 1;
+        return acc;
+      }, {}) || {};
+
+      // By risk category (based on DPD)
+      const { data: riskData } = await supabaseBanking
+        .from(TABLES.LOAN_ACCOUNTS)
+        .select('days_past_due');
+
+      const riskCategories = {
+        'Current (0 DPD)': 0,
+        'Early (1-30 DPD)': 0,
+        'Late (31-60 DPD)': 0,
+        'Default (61-90 DPD)': 0,
+        'NPL (90+ DPD)': 0
+      };
+
+      riskData?.forEach(loan => {
+        const dpd = loan.days_past_due || 0;
+        if (dpd === 0) riskCategories['Current (0 DPD)']++;
+        else if (dpd <= 30) riskCategories['Early (1-30 DPD)']++;
+        else if (dpd <= 60) riskCategories['Late (31-60 DPD)']++;
+        else if (dpd <= 90) riskCategories['Default (61-90 DPD)']++;
+        else riskCategories['NPL (90+ DPD)']++;
+      });
+
+      // By loan amount range
+      const { data: amountData } = await supabaseBanking
+        .from(TABLES.LOAN_ACCOUNTS)
+        .select('loan_amount');
+
+      const amountRanges = {
+        '0-50K': 0,
+        '50K-200K': 0,
+        '200K-500K': 0,
+        '500K-1M': 0,
+        '1M+': 0
+      };
+
+      amountData?.forEach(loan => {
+        const amount = loan.loan_amount || 0;
+        if (amount < 50000) amountRanges['0-50K']++;
+        else if (amount < 200000) amountRanges['50K-200K']++;
+        else if (amount < 500000) amountRanges['200K-500K']++;
+        else if (amount < 1000000) amountRanges['500K-1M']++;
+        else amountRanges['1M+']++;
+      });
+
+      return {
+        data: {
+          byProduct: productBreakdown,
+          byStatus: statusBreakdown,
+          byRiskCategory: riskCategories,
+          byAmountRange: amountRanges
         },
         error: null
       };
@@ -1228,52 +1286,112 @@
     }
   },
 
-  async getDigitalAdoptionDetails() {
-    try {
-      return {
-        data: {
-          overview: {
-            adoptionRate: 67.8,
-            activeUsers: 285000,
-            monthlyGrowth: 4.5,
-            targetRate: 80.0
-          },
-          channels: {
-            mobile: {
-              users: 185000,
-              percentage: 64.9,
-              transactions: 2450000,
-              growth: 8.2
-            },
-            web: {
-              users: 75000,
-              percentage: 26.3,
-              transactions: 890000,
-              growth: 3.5
-            },
-            atm: {
-              users: 25000,
-              percentage: 8.8,
-              transactions: 450000,
-              growth: -2.1
-            }
-          },
-          features: {
-            mobilePayments: { adoption: 78.5, satisfaction: 4.2 },
-            onlineTransfers: { adoption: 82.3, satisfaction: 4.4 },
-            digitalStatements: { adoption: 91.2, satisfaction: 4.6 },
-            cardlessWithdrawal: { adoption: 45.6, satisfaction: 3.9 },
-            virtualCards: { adoption: 34.2, satisfaction: 4.1 }
-          },
-          demographics: {
-            byAge: [
-              { group: '18-25', rate: 92.5 },
-              { group: '26-35', rate: 85.3 },
-              { group: '36-45', rate: 72.1 },
-              { group: '46-55', rate: 58.4 },
-              { group: '56+', rate: 41.2 }
-            ]
-          }
+  async getLoanTrends(days = 30) {
+    try {
+      const dates = [];
+      const disbursements = [];
+      const collections = [];
+      
+      for (let i = days - 1; i >= 0; i--) {
+        const date = new Date();
+        date.setDate(date.getDate() - i);
+        date.setHours(0, 0, 0, 0);
+        
+        const nextDate = new Date(date);
+        nextDate.setDate(nextDate.getDate() + 1);
+        
+        // Count new loans (disbursements)
+        const { count: newLoans } = await supabaseBanking
+          .from(TABLES.LOAN_ACCOUNTS)
+          .select('*', { count: 'exact', head: true })
+          .gte('disbursement_date', date.toISOString())
+          .lt('disbursement_date', nextDate.toISOString());
+        
+        // This would need payment/collection data
+        // For now, using mock data
+        const dailyCollections = Math.floor(Math.random() * 50) + 20;
+        
+        dates.push(date.toLocaleDateString());
+        disbursements.push(newLoans || 0);
+        collections.push(dailyCollections);
+      }
+
+      return {
+        data: { 
+          dates, 
+          disbursements,
+          collections
+        },
+        error: null
+      };
+    } catch (error) {
+      return handleError(error, { dates: [], disbursements: [], collections: [] });
+    }
+  }
+};
+
+// Branch Performance Service
+export const branchDetailsService = {
+  async getOverviewStats() {
+    // Check if database is available
+    if (!isDatabaseAvailable()) {
+      return { data: generateMockBranchData(), error: null };
+    }
+    
+    try {
+      // Total branches
+      const { count: totalBranches } = await supabaseBanking
+        .from(TABLES.BRANCHES)
+        .select('*', { count: 'exact', head: true });
+
+      // Branch performance metrics
+      const { data: branchData } = await supabaseBanking
+        .from(TABLES.BRANCHES)
+        .select(`
+          branch_id,
+          branch_name,
+          customers!inner(customer_id),
+          accounts!inner(account_id, current_balance)
+        `);
+
+      // Calculate metrics per branch
+      const branchMetrics = {};
+      branchData?.forEach(branch => {
+        if (!branchMetrics[branch.branch_name]) {
+          branchMetrics[branch.branch_name] = {
+            customers: new Set(),
+            accounts: 0,
+            totalBalance: 0
+          };
+        }
+        branch.customers?.forEach(c => branchMetrics[branch.branch_name].customers.add(c.customer_id));
+        branchMetrics[branch.branch_name].accounts += branch.accounts?.length || 0;
+        branchMetrics[branch.branch_name].totalBalance += branch.accounts?.reduce((sum, acc) => sum + (acc.current_balance || 0), 0) || 0;
+      });
+
+      // Find top performing branch
+      let topBranch = { name: 'N/A', balance: 0 };
+      Object.entries(branchMetrics).forEach(([name, metrics]) => {
+        if (metrics.totalBalance > topBranch.balance) {
+          topBranch = { name, balance: metrics.totalBalance };
+        }
+      });
+
+      // Calculate totals
+      const totalCustomers = Object.values(branchMetrics).reduce((sum, b) => sum + b.customers.size, 0);
+      const totalAccounts = Object.values(branchMetrics).reduce((sum, b) => sum + b.accounts, 0);
+      const totalBalance = Object.values(branchMetrics).reduce((sum, b) => sum + b.totalBalance, 0);
+
+      return {
+        data: {
+          totalBranches: totalBranches || 0,
+          totalCustomers,
+          totalAccounts,
+          totalBalance,
+          topBranch: topBranch.name,
+          topBranchBalance: topBranch.balance,
+          averageBalancePerBranch: totalBranches > 0 ? totalBalance / totalBranches : 0,
+          averageCustomersPerBranch: totalBranches > 0 ? Math.floor(totalCustomers / totalBranches) : 0
         },
         error: null
       };
@@ -1282,39 +1400,51 @@
     }
   },
 
-  async getLoanPortfolioDetails() {
-    try {
-      return {
-        data: {
-          overview: {
-            totalLoans: 3456789567,
-            activeLoans: 125000,
-            averageLoanSize: 27654,
-            portfolioGrowth: 8.5
-          },
-          breakdown: {
-            byType: [
-              { type: 'Personal Loans', amount: 1037036870, count: 65000, avgSize: 15954 },
-              { type: 'Home Loans', amount: 1728394784, count: 25000, avgSize: 69136 },
-              { type: 'Business Loans', amount: 518518435, count: 20000, avgSize: 25926 },
-              { type: 'Auto Loans', amount: 172839478, count: 15000, avgSize: 11523 }
-            ],
-            byStatus: [
-              { status: 'Current', amount: 3215013197, percentage: 93 },
-              { status: 'Overdue', amount: 138271583, percentage: 4 },
-              { status: 'NPL', amount: 103504787, percentage: 3 }
-            ]
-          },
-          trends: {
-            monthly: [
-              { month: 'Jan', disbursed: 285000000, repaid: 245000000 },
-              { month: 'Feb', disbursed: 295000000, repaid: 255000000 },
-              { month: 'Mar', disbursed: 310000000, repaid: 265000000 },
-              { month: 'Apr', disbursed: 325000000, repaid: 275000000 },
-              { month: 'May', disbursed: 340000000, repaid: 285000000 },
-              { month: 'Jun', disbursed: 355000000, repaid: 295000000 }
-            ]
-          }
+  async getBreakdown() {
+    try {
+      // Get all branches with their metrics
+      const { data: branches } = await supabaseBanking
+        .from(TABLES.BRANCHES)
+        .select('branch_id, branch_name, branch_code, city');
+
+      const branchBreakdown = {};
+      
+      for (const branch of branches || []) {
+        // Get customer count
+        const { count: customerCount } = await supabaseBanking
+          .from(TABLES.CUSTOMERS)
+          .select('*', { count: 'exact', head: true })
+          .eq('branch_id', branch.branch_id);
+
+        // Get account metrics
+        const { data: accounts } = await supabaseBanking
+          .from(TABLES.ACCOUNTS)
+          .select('current_balance')
+          .eq('branch_id', branch.branch_id);
+
+        const totalBalance = accounts?.reduce((sum, acc) => sum + (acc.current_balance || 0), 0) || 0;
+
+        branchBreakdown[branch.branch_name] = {
+          code: branch.branch_code,
+          city: branch.city,
+          customers: customerCount || 0,
+          accounts: accounts?.length || 0,
+          totalBalance,
+          averageBalance: accounts?.length > 0 ? totalBalance / accounts.length : 0
+        };
+      }
+
+      // By city
+      const cityBreakdown = {};
+      branches?.forEach(branch => {
+        const city = branch.city || 'Unknown';
+        cityBreakdown[city] = (cityBreakdown[city] || 0) + 1;
+      });
+
+      return {
+        data: {
+          byBranch: branchBreakdown,
+          byCity: cityBreakdown
         },
         error: null
       };
@@ -1323,120 +1453,8 @@
     }
   },
 
-  async getLoanByProductDetails() {
-    try {
-      return {
-        data: {
-          overview: {
-            totalProducts: 4,
-            topProduct: 'Home Loans',
-            averageInterestRate: 8.75,
-            portfolioYield: 10.2
-          },
-          products: [
-            {
-              name: 'Personal Loans',
-              amount: 1037036870,
-              count: 65000,
-              avgSize: 15954,
-              interestRate: 12.5,
-              nplRate: 3.2,
-              growth: 15.3
-            },
-            {
-              name: 'Home Loans',
-              amount: 1728394784,
-              count: 25000,
-              avgSize: 69136,
-              interestRate: 7.5,
-              nplRate: 1.8,
-              growth: 8.7
-            },
-            {
-              name: 'Business Loans',
-              amount: 518518435,
-              count: 20000,
-              avgSize: 25926,
-              interestRate: 9.5,
-              nplRate: 4.5,
-              growth: 12.1
-            },
-            {
-              name: 'Auto Loans',
-              amount: 172839478,
-              count: 15000,
-              avgSize: 11523,
-              interestRate: 8.0,
-              nplRate: 2.1,
-              growth: 6.4
-            }
-          ],
-          performance: {
-            byProduct: [
-              { product: 'Personal Loans', yield: 11.8, cost: 5.2, margin: 6.6 },
-              { product: 'Home Loans', yield: 7.2, cost: 3.8, margin: 3.4 },
-              { product: 'Business Loans', yield: 9.1, cost: 4.5, margin: 4.6 },
-              { product: 'Auto Loans', yield: 7.6, cost: 4.1, margin: 3.5 }
-            ]
-          }
-        },
-        error: null
-      };
-    } catch (error) {
-      return handleError(error, {});
-    }
-  },
-
-  async getNPLRatioDetails() {
-    try {
-      return {
-        data: {
-          overview: {
-            currentNPL: 2.8,
-            previousNPL: 3.2,
-            targetNPL: 2.5,
-            trend: 'improving',
-            changePercent: -12.5
-          },
-          breakdown: {
-            byProduct: [
-              { product: 'Personal Loans', npl: 3.2, amount: 33185180 },
-              { product: 'Home Loans', npl: 1.8, amount: 31111106 },
-              { product: 'Business Loans', npl: 4.5, amount: 23333330 },
-              { product: 'Auto Loans', npl: 2.1, amount: 3631629 }
-            ],
-            byAge: [
-              { days: '31-60', amount: 45000000, percentage: 35 },
-              { days: '61-90', amount: 32000000, percentage: 25 },
-              { days: '91-180', amount: 28000000, percentage: 22 },
-              { days: '180+', amount: 23000000, percentage: 18 }
-            ]
-          },
-          recovery: {
-            totalRecovered: 15000000,
-            recoveryRate: 35.5,
-            writtenOff: 8000000,
-            underLitigation: 12000000
-          },
-          trends: {
-            quarterly: [
-              { quarter: 'Q1', npl: 3.5, recovered: 12000000 },
-              { quarter: 'Q2', npl: 3.2, recovered: 13500000 },
-              { quarter: 'Q3', npl: 3.0, recovered: 14200000 },
-              { quarter: 'Q4', npl: 2.8, recovered: 15000000 }
-            ]
-          }
-        },
-        error: null
-      };
-    } catch (error) {
-      return handleError(error, {});
-    }
-  },
-
-  async getTotalCustomersDetails() {
-    try {
-<<<<<<< HEAD
+  async getBranchTrends(branchId = null, days = 30) {
+    try {
       const dates = [];
       const newCustomers = [];
       const newAccounts = [];
@@ -1900,7 +1918,7 @@
         break;
       case 'overview':
         if (subType === 'profit') {
-          return this.getProfitMarginDetails();
+          return profitMarginDetailsService.getProfitMarginDetails();
         }
         break;
       default:
@@ -2562,49 +2580,108 @@
         });
       }
       
-=======
->>>>>>> 2fc37fb3
       return {
         data: {
           overview: {
-            totalCustomers: 425000,
-            activeCustomers: 385000,
-            newCustomers: 12500,
-            churnRate: 2.3,
-            growthRate: 5.8
+            todayVolume,
+            weekVolume,
+            monthVolume,
+            todayCount: todayTx?.length || 0,
+            weekCount: weekTx?.length || 0,
+            monthCount: monthTx?.length || 0,
+            avgTransactionSize: monthTx?.length > 0 ? monthVolume / monthTx.length : 0
           },
-          segments: {
-            retail: { count: 380000, percentage: 89.4, growth: 6.2 },
-            corporate: { count: 35000, percentage: 8.2, growth: 4.5 },
-            sme: { count: 10000, percentage: 2.4, growth: 12.3 }
-          },
-          demographics: {
-            byAge: [
-              { range: '18-25', count: 85000, percentage: 20 },
-              { range: '26-35', count: 127500, percentage: 30 },
-              { range: '36-45', count: 106250, percentage: 25 },
-              { range: '46-55', count: 63750, percentage: 15 },
-              { range: '56+', count: 42500, percentage: 10 }
-            ],
-            byGender: [
-              { gender: 'Male', count: 238000, percentage: 56 },
-              { gender: 'Female', count: 187000, percentage: 44 }
-            ]
-          },
-          activity: {
-            highlyActive: { count: 212500, percentage: 50 },
-            moderatelyActive: { count: 127500, percentage: 30 },
-            lowActivity: { count: 85000, percentage: 20 }
+          breakdown: {
+            byType: typeBreakdown,
+            byVolumeRange: {
+              'Small (< 1K)': monthTx?.filter(tx => Math.abs(tx.transaction_amount) < 1000).length || 0,
+              'Medium (1K-10K)': monthTx?.filter(tx => Math.abs(tx.transaction_amount) >= 1000 && Math.abs(tx.transaction_amount) < 10000).length || 0,
+              'Large (10K-100K)': monthTx?.filter(tx => Math.abs(tx.transaction_amount) >= 10000 && Math.abs(tx.transaction_amount) < 100000).length || 0,
+              'Very Large (> 100K)': monthTx?.filter(tx => Math.abs(tx.transaction_amount) >= 100000).length || 0
+            }
           },
           trends: {
-            monthly: [
-              { month: 'Jan', total: 405000, new: 8500, churned: 2100 },
-              { month: 'Feb', total: 408000, new: 9200, churned: 2200 },
-              { month: 'Mar', total: 412000, new: 10100, churned: 2100 },
-              { month: 'Apr', total: 416500, new: 11000, churned: 2500 },
-              { month: 'May', total: 421000, new: 11800, churned: 2300 },
-              { month: 'Jun', total: 425000, new: 12500, churned: 2500 }
-            ]
+            dates: dailyTrend.map(d => d.date),
+            volume: dailyTrend.map(d => d.volume),
+            count: dailyTrend.map(d => d.count)
+          }
+        },
+        error: null
+      };
+    } catch (error) {
+      return handleError(error, {});
+    }
+  },
+
+  async getPerformanceRadarDetails() {
+    try {
+      // Calculate performance metrics
+      const [revenueResult, customerResult, loanResult, transactionResult] = await Promise.all([
+        // Revenue performance
+        supabaseBanking.from(TABLES.ACCOUNTS).select('current_balance').eq('account_status', 'ACTIVE'),
+        // Customer growth
+        supabaseBanking.from(TABLES.CUSTOMERS).select('*', { count: 'exact', head: true }).eq('is_active', true),
+        // Loan portfolio
+        supabaseBanking.from(TABLES.LOAN_ACCOUNTS).select('outstanding_balance').eq('loan_status', 'ACTIVE'),
+        // Transaction volume
+        supabaseBanking.from(TABLES.TRANSACTIONS).select('*', { count: 'exact', head: true })
+      ]);
+
+      const totalRevenue = revenueResult.data?.reduce((sum, acc) => sum + (acc.current_balance || 0), 0) || 0;
+      const customerCount = customerResult.count || 0;
+      const totalLoans = loanResult.data?.reduce((sum, loan) => sum + (loan.outstanding_balance || 0), 0) || 0;
+      const transactionCount = transactionResult.count || 0;
+
+      // Calculate performance scores (normalized to 0-100 scale)
+      const maxRevenue = 10000000000; // 10B
+      const maxCustomers = 50000;
+      const maxLoans = 5000000000; // 5B
+      const maxTransactions = 100000;
+
+      const performanceMetrics = {
+        revenue: Math.min((totalRevenue / maxRevenue) * 100, 100),
+        customers: Math.min((customerCount / maxCustomers) * 100, 100),
+        efficiency: Math.min((transactionCount / maxTransactions) * 100, 100),
+        risk: 85, // This would need actual risk calculation
+        compliance: 92, // This would need actual compliance data
+        innovation: 78 // This would need actual innovation metrics
+      };
+
+      // Calculate targets
+      const targets = {
+        revenue: 90,
+        customers: 85,
+        efficiency: 88,
+        risk: 90,
+        compliance: 95,
+        innovation: 80
+      };
+
+      return {
+        data: {
+          overview: {
+            overallScore: Object.values(performanceMetrics).reduce((sum, v) => sum + v, 0) / 6,
+            totalRevenue,
+            customerCount,
+            transactionCount,
+            performanceMetrics
+          },
+          breakdown: {
+            byMetric: performanceMetrics,
+            targets,
+            gaps: Object.entries(performanceMetrics).reduce((acc, [key, value]) => {
+              acc[key] = targets[key] - value;
+              return acc;
+            }, {})
+          },
+          trends: {
+            dates: ['Jan', 'Feb', 'Mar', 'Apr', 'May', 'Jun'],
+            revenue: [82, 84, 86, 88, 90, performanceMetrics.revenue],
+            customers: [75, 77, 79, 81, 83, performanceMetrics.customers],
+            efficiency: [80, 82, 84, 86, 88, performanceMetrics.efficiency],
+            risk: [88, 87, 86, 85, 85, performanceMetrics.risk],
+            compliance: [90, 91, 91, 92, 92, performanceMetrics.compliance],
+            innovation: [70, 72, 74, 76, 78, performanceMetrics.innovation]
           }
         },
         error: null
