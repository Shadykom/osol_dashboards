// Enhanced dashboard detail service
//
// Provides functions to fetch detailed information for individual widgets.

import { supabaseBanking, TABLES } from '../lib/supabase';
import { getDateFilter, getPreviousPeriodData, calculatePercentageChange } from '../utils/dateFilters.js';

// Import the widget catalog to access widget definitions
const getWidgetCatalog = async () => {
  try {
    // Dynamically import to avoid circular dependencies
    const dashboardModule = await import('../pages/Dashboard.jsx');
    return dashboardModule.WIDGET_CATALOG || {};
  } catch (error) {
    console.error('Error loading widget catalog:', error);
    return {};
  }
};

export const enhancedDashboardDetailsService = {
  async getWidgetDetails(section, widgetId, filters = {}) {
    try {
      const widgetKey = `${section}_${widgetId}`;
      console.log('Getting widget details for:', { section, widgetId, widgetKey });
      
      let overviewData = {};
      let breakdownData = {};
      let trendsData = {};
      let rawData = {};

      // Get the widget catalog
      const WIDGET_CATALOG = await getWidgetCatalog();
      const widgetDef = WIDGET_CATALOG[section]?.[widgetId];
      
      console.log('Widget definition found:', !!widgetDef, widgetDef?.type);

      if (widgetDef) {
        // Use the widget's query function to get data
        if (widgetDef.query) {
          const widgetData = await widgetDef.query(filters);
          console.log('Widget query returned:', widgetData);
          
          // Special handling for total_assets widget
          if (section === 'overview' && widgetId === 'total_assets') {
            // For total_assets detail view, we need more detailed data
            overviewData = await this.getTotalAssetsOverview(filters);
            overviewData.widgetType = widgetDef.type;
            overviewData.widgetName = widgetDef.nameEn || widgetDef.name || widgetId;
          } else if (widgetDef.type === 'chart') {
            // For chart widgets, the data is usually an array
            overviewData = {
              data: Array.isArray(widgetData) ? widgetData : widgetData.data || [],
              widgetName: widgetDef.nameEn || widgetDef.name || widgetId,
              widgetType: widgetDef.type,
              chartType: widgetDef.chartType,
              ...widgetData // Include any additional properties
            };
          } else {
            // For KPI widgets
            overviewData = {
              ...widgetData,
              widgetName: widgetDef.nameEn || widgetDef.name || widgetId,
              widgetType: widgetDef.type,
              chartType: widgetDef.chartType
            };
          }
        }

        // Get breakdown data based on widget type
        breakdownData = await this.getGenericBreakdown(section, widgetId, filters);
        trendsData = await this.getTrendsData(section, widgetId, filters);
        rawData = await this.getRawData(section, widgetId, filters);
      } else {
        // Fallback for specific widgets
        switch (widgetKey) {
          case 'overview_total_assets':
            overviewData = await this.getTotalAssetsOverview(filters);
            breakdownData = await this.getTotalAssetsBreakdown(filters);
            trendsData = await this.getTrendsData(section, widgetId, filters);
            rawData = await this.getRawData(section, widgetId, filters);
            break;
          // Add more cases for other widgets
          default:
            break;
        }
      }

      console.log('Final overview data:', overviewData);

      return {
        success: true,
        data: {
          overview: overviewData,
          breakdown: breakdownData,
          trends: trendsData,
          raw: rawData,
          metadata: {
            widgetId,
            section,
            title: widgetDef?.nameEn || widgetDef?.name || widgetId,
            filters,
            timestamp: new Date().toISOString()
          }
        }
      };
    } catch (error) {
      console.error('Error fetching widget details:', error);
      return { success: false, error: error.message };
    }
  },

  async getTotalAssetsOverview(filters) {
    const dateFilter = getDateFilter(filters.dateRange);
    const [accounts, loans] = await Promise.all([
      supabaseBanking.from(TABLES.ACCOUNTS)
        .select('*')
        .gte('created_at', dateFilter.start)
        .lte('created_at', dateFilter.end),
      supabaseBanking.from(TABLES.LOAN_ACCOUNTS)
        .select('*')
        .gte('created_at', dateFilter.start)
        .lte('created_at', dateFilter.end)
    ]);
    const totalDeposits = accounts.data?.reduce((sum, acc) => sum + (acc.current_balance || 0), 0) || 0;
    const totalLoans = loans.data?.reduce((sum, loan) => sum + (loan.outstanding_balance || 0), 0) || 0;
    const total = totalDeposits + totalLoans;
    const previousPeriod = await getPreviousPeriodData(filters);
    const change = calculatePercentageChange(total, previousPeriod.totalAssets || 0);
    return {
      totalAssets: total,
      totalDeposits,
      totalLoans,
      depositRatio: total > 0 ? ((totalDeposits / total) * 100).toFixed(2) : '0',
      loanRatio: total > 0 ? ((totalLoans / total) * 100).toFixed(2) : '0',
      transactionVolume: 0,
      accountCount: accounts.data?.length || 0,
      loanCount: loans.data?.length || 0,
      avgAccountBalance: accounts.data?.length > 0 ? totalDeposits / accounts.data.length : 0,
      avgLoanBalance: loans.data?.length > 0 ? totalLoans / loans.data.length : 0,
      change: change,
      trend: change > 0 ? 'up' : change < 0 ? 'down' : 'stable'
    };
  },

  async getTotalAssetsBreakdown(filters) {
    try {
      const dateFilter = getDateFilter(filters.dateRange);
      
      // Fetch accounts and loans data with better error handling
      const [accountsResult, loansResult, branchesResult] = await Promise.allSettled([
        supabaseBanking.from(TABLES.ACCOUNTS)
          .select('account_type_id, current_balance, status, branch_id, currency, account_types!inner(type_name)')
          .gte('created_at', dateFilter.start)
          .lte('created_at', dateFilter.end),
        supabaseBanking.from(TABLES.LOAN_ACCOUNTS)
          .select('loan_type, outstanding_balance, status, branch_id')
          .gte('created_at', dateFilter.start)
          .lte('created_at', dateFilter.end),
        supabaseBanking.from(TABLES.BRANCHES)
          .select('branch_id, branch_name')
      ]);

      const accounts = accountsResult.status === 'fulfilled' ? (accountsResult.value.data || []) : [];
      const loans = loansResult.status === 'fulfilled' ? (loansResult.value.data || []) : [];
      const branches = branchesResult.status === 'fulfilled' ? (branchesResult.value.data || []) : [];
      
      // Log any failures for debugging
      if (accountsResult.status === 'rejected') {
        console.error('Failed to fetch accounts:', accountsResult.reason);
      }
      if (loansResult.status === 'rejected') {
        console.error('Failed to fetch loans:', loansResult.reason);
      }
      if (branchesResult.status === 'rejected') {
        console.error('Failed to fetch branches:', branchesResult.reason);
      }
      
      // Create branch lookup
      const branchLookup = {};
      branches.forEach(branch => {
        branchLookup[branch.branch_id] = branch.branch_name;
      });

      // Breakdown by Category (Deposits vs Loans)
      const depositsTotal = accounts.reduce((sum, acc) => sum + (parseFloat(acc.current_balance) || 0), 0);
      const loansTotal = loans.reduce((sum, loan) => sum + (parseFloat(loan.outstanding_balance) || 0), 0);
      
      const byCategory = {
        'Deposits': depositsTotal,
        'Loans': loansTotal
      };

      // Breakdown by Account Type
      const byAccountType = {};
      accounts.forEach(acc => {
<<<<<<< HEAD
        const type = acc.account_type || 'Other';
        byAccountType[type] = (byAccountType[type] || 0) + (parseFloat(acc.current_balance) || 0);
=======
        const type = acc.account_types?.type_name || 'Other';
        byAccountType[type] = (byAccountType[type] || 0) + (acc.current_balance || 0);
>>>>>>> 8a2613b8
      });

      // Breakdown by Product Type (Loan Types)
      const byProductType = {};
      loans.forEach(loan => {
        const type = loan.loan_type || 'Other';
        byProductType[type] = (byProductType[type] || 0) + (parseFloat(loan.outstanding_balance) || 0);
      });

      // Breakdown by Branch
      const byBranch = {};
      accounts.forEach(acc => {
        const branchName = branchLookup[acc.branch_id] || 'Unknown Branch';
        byBranch[branchName] = (byBranch[branchName] || 0) + (parseFloat(acc.current_balance) || 0);
      });
      loans.forEach(loan => {
        const branchName = branchLookup[loan.branch_id] || 'Unknown Branch';
        byBranch[branchName] = (byBranch[branchName] || 0) + (parseFloat(loan.outstanding_balance) || 0);
      });

      // Breakdown by Currency
      const byCurrency = {};
      accounts.forEach(acc => {
        const currency = acc.currency || 'SAR';
        byCurrency[currency] = (byCurrency[currency] || 0) + (parseFloat(acc.current_balance) || 0);
      });

      // Breakdown by Status
      const byStatus = {
        'Active Accounts': 0,
        'Inactive Accounts': 0,
        'Active Loans': 0,
        'Closed Loans': 0
      };
      accounts.forEach(acc => {
        const balance = parseFloat(acc.current_balance) || 0;
        if (acc.status === 'active') {
          byStatus['Active Accounts'] += balance;
        } else {
          byStatus['Inactive Accounts'] += balance;
        }
      });
      loans.forEach(loan => {
        const balance = parseFloat(loan.outstanding_balance) || 0;
        if (loan.status === 'active') {
          byStatus['Active Loans'] += balance;
        } else {
          byStatus['Closed Loans'] += balance;
        }
      });

      // Ensure we always return data, even if it's empty
      const result = {
        byCategory: Object.keys(byCategory).length > 0 ? byCategory : { 'No Data': 0 },
        byAccountType: Object.keys(byAccountType).length > 0 ? byAccountType : { 'No Data': 0 },
        byProductType: Object.keys(byProductType).length > 0 ? byProductType : { 'No Data': 0 },
        byBranch: Object.keys(byBranch).length > 0 ? 
          Object.fromEntries(
            Object.entries(byBranch)
              .sort(([,a], [,b]) => b - a)
              .slice(0, 10) // Top 10 branches
          ) : { 'No Data': 0 },
        byCurrency: Object.keys(byCurrency).length > 0 ? byCurrency : { 'SAR': 0 },
        byStatus: byStatus
      };

      console.log('Breakdown data generated:', result);
      return result;
    } catch (error) {
      console.error('Error fetching breakdown data:', error);
      // Return fallback data structure
      return {
        byCategory: { 'No Data': 0 },
        byAccountType: { 'No Data': 0 },
        byProductType: { 'No Data': 0 },
        byBranch: { 'No Data': 0 },
        byCurrency: { 'SAR': 0 },
        byStatus: {
          'Active Accounts': 0,
          'Inactive Accounts': 0,
          'Active Loans': 0,
          'Closed Loans': 0
        }
      };
    }
  },

  async getTrendsData(section, widgetId, filters) {
    try {
      // Generate date range for last 30 days
      const endDate = new Date();
      const startDate = new Date();
      startDate.setDate(startDate.getDate() - 30);

      const dates = [];
      const totalAssets = [];
      const deposits = [];
      const loans = [];
      const growthRates = [];

      // Generate dates for the trend
      for (let d = new Date(startDate); d <= endDate; d.setDate(d.getDate() + 1)) {
        dates.push(d.toISOString().split('T')[0]);
      }

      // Fetch data for each date
      let previousTotal = 0;
      for (let i = 0; i < dates.length; i++) {
        const date = dates[i];
        const nextDate = new Date(date);
        nextDate.setDate(nextDate.getDate() + 1);

        const [accountsResult, loansResult] = await Promise.all([
          supabaseBanking.from(TABLES.ACCOUNTS)
            .select('current_balance')
            .lte('created_at', nextDate.toISOString()),
          supabaseBanking.from(TABLES.LOAN_ACCOUNTS)
            .select('outstanding_balance')
            .lte('created_at', nextDate.toISOString())
        ]);

        const totalDepositsForDate = accountsResult.data?.reduce((sum, acc) => sum + (acc.current_balance || 0), 0) || 0;
        const totalLoansForDate = loansResult.data?.reduce((sum, loan) => sum + (loan.outstanding_balance || 0), 0) || 0;
        const totalAssetsForDate = totalDepositsForDate + totalLoansForDate;

        deposits.push(totalDepositsForDate);
        loans.push(totalLoansForDate);
        totalAssets.push(totalAssetsForDate);

        // Calculate growth rate
        if (i > 0 && previousTotal > 0) {
          const growthRate = ((totalAssetsForDate - previousTotal) / previousTotal) * 100;
          growthRates.push(parseFloat(growthRate.toFixed(2)));
        } else {
          growthRates.push(0);
        }
        previousTotal = totalAssetsForDate;
      }

      return {
        dates,
        totalAssets,
        deposits,
        loans,
        growthRates
      };
    } catch (error) {
      console.error('Error fetching trends data:', error);
      return {
        dates: [],
        totalAssets: [],
        deposits: [],
        loans: [],
        growthRates: []
      };
    }
  },

  async getRawData(section, widgetId, filters) {
    try {
      const dateFilter = getDateFilter(filters.dateRange);
      
      // Fetch top accounts and loans
      const [accountsResult, loansResult] = await Promise.all([
        supabaseBanking.from(TABLES.ACCOUNTS)
          .select('*')
          .gte('created_at', dateFilter.start)
          .lte('created_at', dateFilter.end)
          .order('current_balance', { ascending: false })
          .limit(50),
        supabaseBanking.from(TABLES.LOAN_ACCOUNTS)
          .select('*')
          .gte('created_at', dateFilter.start)
          .lte('created_at', dateFilter.end)
          .order('outstanding_balance', { ascending: false })
          .limit(50)
      ]);

      const accounts = accountsResult.data || [];
      const loans = loansResult.data || [];

      return {
        accounts: accounts.map(acc => ({
          account_id: acc.account_id,
          account_number: acc.account_number,
          account_type: acc.account_types?.type_name || 'Unknown',
          current_balance: acc.current_balance,
          status: acc.status,
          created_at: acc.created_at,
          customer_id: acc.customer_id,
          branch_id: acc.branch_id,
          currency: acc.currency || 'SAR'
        })),
        loans: loans.map(loan => ({
          loan_id: loan.loan_id,
          loan_type: loan.loan_type,
          outstanding_balance: loan.outstanding_balance,
          original_amount: loan.original_amount,
          status: loan.status,
          created_at: loan.created_at,
          customer_id: loan.customer_id,
          branch_id: loan.branch_id,
          interest_rate: loan.interest_rate,
          term_months: loan.term_months
        })),
        totalAccounts: accounts.length,
        totalLoans: loans.length,
        lastUpdated: new Date().toISOString()
      };
    } catch (error) {
      console.error('Error fetching raw data:', error);
      return {
        accounts: [],
        loans: [],
        totalAccounts: 0,
        totalLoans: 0,
        lastUpdated: new Date().toISOString()
      };
    }
  },

  async exportWidgetData(section, widgetId, format, filters = {}) {
    try {
      const widgetData = await this.getWidgetDetails(section, widgetId, filters);
      if (!widgetData.success) {
        throw new Error('Failed to fetch widget data');
      }
      
      // Generate CSV data
      if (format === 'csv') {
        const csvData = this.generateCSV(widgetData.data);
        const blob = new Blob([csvData], { type: 'text/csv' });
        const url = URL.createObjectURL(blob);
        
        // Create download link
        const a = document.createElement('a');
        a.href = url;
        a.download = `${section}_${widgetId}_${new Date().toISOString().split('T')[0]}.csv`;
        document.body.appendChild(a);
        a.click();
        document.body.removeChild(a);
        URL.revokeObjectURL(url);
        
        return {
          success: true,
          message: 'Export completed successfully'
        };
      }
      
      // For other formats, return success for now
      return {
        success: true,
        message: `Export to ${format} completed successfully`
      };
    } catch (error) {
      console.error('Error exporting widget data:', error);
      return { success: false, error: error.message };
    }
  },

  generateCSV(data) {
    let csv = 'Total Assets Report\n\n';
    
    // Overview section
    if (data.overview) {
      csv += 'Overview\n';
      csv += 'Metric,Value\n';
      csv += `Total Assets,${data.overview.totalAssets}\n`;
      csv += `Total Deposits,${data.overview.totalDeposits}\n`;
      csv += `Total Loans,${data.overview.totalLoans}\n`;
      csv += `Deposit Ratio,${data.overview.depositRatio}%\n`;
      csv += `Loan Ratio,${data.overview.loanRatio}%\n`;
      csv += `Account Count,${data.overview.accountCount}\n`;
      csv += `Loan Count,${data.overview.loanCount}\n`;
      csv += `Average Account Balance,${data.overview.avgAccountBalance}\n`;
      csv += `Average Loan Balance,${data.overview.avgLoanBalance}\n`;
      csv += '\n';
    }
    
    // Breakdown section
    if (data.breakdown) {
      csv += 'Breakdown Analysis\n';
      
      if (data.breakdown.byCategory) {
        csv += '\nBy Category\n';
        csv += 'Category,Amount\n';
        Object.entries(data.breakdown.byCategory).forEach(([key, value]) => {
          csv += `${key},${value}\n`;
        });
      }
      
      if (data.breakdown.byAccountType) {
        csv += '\nBy Account Type\n';
        csv += 'Type,Amount\n';
        Object.entries(data.breakdown.byAccountType).forEach(([key, value]) => {
          csv += `${key},${value}\n`;
        });
      }
      
      csv += '\n';
    }
    
    // Raw data section
    if (data.raw && data.raw.accounts) {
      csv += 'Top Accounts\n';
      csv += 'Account Number,Type,Balance,Status,Created\n';
      data.raw.accounts.slice(0, 10).forEach(acc => {
        csv += `${acc.account_number},${acc.account_types?.type_name || 'Unknown'},${acc.current_balance},${acc.status},${acc.created_at}\n`;
      });
    }
    
    return csv;
  },

  async getBankingBreakdown(widgetId, filters) {
    try {
      const dateFilter = getDateFilter(filters.dateRange);
      
      switch (widgetId) {
        case 'total_accounts':
          const accountTypes = await supabaseBanking
            .from(TABLES.ACCOUNTS)
            .select('account_type_id, account_types!inner(type_name)')
            .gte('created_at', dateFilter.start)
            .lte('created_at', dateFilter.end);
          
          const typeBreakdown = {};
          accountTypes.data?.forEach(acc => {
            const typeName = acc.account_types?.type_name || 'Unknown';
            typeBreakdown[typeName] = (typeBreakdown[typeName] || 0) + 1;
          });
          
          return { byType: typeBreakdown };
          
        case 'total_deposits':
          const deposits = await supabaseBanking
            .from(TABLES.ACCOUNTS)
            .select('account_type_id, current_balance, account_types!inner(type_name)')
            .gte('created_at', dateFilter.start)
            .lte('created_at', dateFilter.end);
          
          const depositBreakdown = {};
          deposits.data?.forEach(acc => {
            const typeName = acc.account_types?.type_name || 'Unknown';
            depositBreakdown[typeName] = (depositBreakdown[typeName] || 0) + acc.current_balance;
          });
          
          return { byType: depositBreakdown };
          
        default:
          return {};
      }
    } catch (error) {
      console.error('Error in getBankingBreakdown:', error);
      return {};
    }
  },

  async getLendingBreakdown(widgetId, filters) {
    try {
      const dateFilter = getDateFilter(filters.dateRange);
      
      switch (widgetId) {
        case 'loan_portfolio':
          const loans = await supabaseBanking
            .from(TABLES.LOAN_ACCOUNTS)
            .select('loan_type, outstanding_balance')
            .gte('created_at', dateFilter.start)
            .lte('created_at', dateFilter.end);
          
          const loanBreakdown = {};
          loans.data?.forEach(loan => {
            loanBreakdown[loan.loan_type] = (loanBreakdown[loan.loan_type] || 0) + loan.outstanding_balance;
          });
          
          return { byType: loanBreakdown };
          
        default:
          return {};
      }
    } catch (error) {
      console.error('Error in getLendingBreakdown:', error);
      return {};
    }
  },

  async getCollectionsBreakdown(widgetId, filters) {
    try {
      const dateFilter = getDateFilter(filters.dateRange);
      
      switch (widgetId) {
        case 'active_cases':
          // Get collection cases breakdown by status
          const cases = await supabaseBanking
            .from(TABLES.LOAN_ACCOUNTS)
            .select('loan_status, outstanding_balance')
            .in('loan_status', ['OVERDUE', 'DEFAULT'])
            .gte('created_at', dateFilter.start)
            .lte('created_at', dateFilter.end);
          
          const caseBreakdown = {};
          cases.data?.forEach(loan => {
            caseBreakdown[loan.loan_status] = (caseBreakdown[loan.loan_status] || 0) + 1;
          });
          
          return { byStatus: caseBreakdown };
          
        default:
          return {};
      }
    } catch (error) {
      console.error('Error in getCollectionsBreakdown:', error);
      return {};
    }
  },

  async getCustomersBreakdown(widgetId, filters) {
    try {
      const dateFilter = getDateFilter(filters.dateRange);
      
      switch (widgetId) {
        case 'total_customers':
          const customers = await supabaseBanking
            .from(TABLES.CUSTOMERS)
            .select('customer_type')
            .gte('created_at', dateFilter.start)
            .lte('created_at', dateFilter.end);
          
          const customerBreakdown = {};
          customers.data?.forEach(cust => {
            customerBreakdown[cust.customer_type] = (customerBreakdown[cust.customer_type] || 0) + 1;
          });
          
          return { byType: customerBreakdown };
          
        default:
          return {};
      }
    } catch (error) {
      console.error('Error in getCustomersBreakdown:', error);
      return {};
    }
  },

  async getGenericBreakdown(section, widgetId, filters) {
    // Special handling for total_assets
    if (section === 'overview' && widgetId === 'total_assets') {
      return await this.getTotalAssetsBreakdown(filters);
    }
    
    // Skeleton for generic breakdown - to be implemented per widget
    return {
      byCategory: {},
      byType: {},
      byBranch: {}
    };
  }
};<|MERGE_RESOLUTION|>--- conflicted
+++ resolved
@@ -193,13 +193,8 @@
       // Breakdown by Account Type
       const byAccountType = {};
       accounts.forEach(acc => {
-<<<<<<< HEAD
-        const type = acc.account_type || 'Other';
+        const type = acc.account_types?.type_name || 'Other';
         byAccountType[type] = (byAccountType[type] || 0) + (parseFloat(acc.current_balance) || 0);
-=======
-        const type = acc.account_types?.type_name || 'Other';
-        byAccountType[type] = (byAccountType[type] || 0) + (acc.current_balance || 0);
->>>>>>> 8a2613b8
       });
 
       // Breakdown by Product Type (Loan Types)
