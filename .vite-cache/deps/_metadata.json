{
  "hash": "70d91d6f",
  "configHash": "761add2a",
  "lockfileHash": "9970795a",
  "browserHash": "00e2cedc",
  "optimized": {
    "lucide-react": {
      "src": "../../node_modules/.pnpm/lucide-react@0.510.0_react@19.1.0/node_modules/lucide-react/dist/esm/lucide-react.js",
      "file": "lucide-react.js",
<<<<<<< HEAD
      "fileHash": "2b295116",
=======
      "fileHash": "98c0483d",
>>>>>>> 7baf7200
      "needsInterop": false
    },
    "react": {
      "src": "../../node_modules/.pnpm/react@19.1.0/node_modules/react/index.js",
      "file": "react.js",
<<<<<<< HEAD
      "fileHash": "cd856996",
=======
      "fileHash": "36a26a53",
>>>>>>> 7baf7200
      "needsInterop": true
    },
    "react-dom": {
      "src": "../../node_modules/.pnpm/react-dom@19.1.0_react@19.1.0/node_modules/react-dom/index.js",
      "file": "react-dom.js",
<<<<<<< HEAD
      "fileHash": "8b1a82a1",
=======
      "fileHash": "cb3fd49a",
>>>>>>> 7baf7200
      "needsInterop": true
    },
    "react/jsx-dev-runtime": {
      "src": "../../node_modules/.pnpm/react@19.1.0/node_modules/react/jsx-dev-runtime.js",
      "file": "react_jsx-dev-runtime.js",
<<<<<<< HEAD
      "fileHash": "e9eac669",
=======
      "fileHash": "6690f595",
>>>>>>> 7baf7200
      "needsInterop": true
    },
    "react/jsx-runtime": {
      "src": "../../node_modules/.pnpm/react@19.1.0/node_modules/react/jsx-runtime.js",
      "file": "react_jsx-runtime.js",
<<<<<<< HEAD
      "fileHash": "a391c1d8",
=======
      "fileHash": "15714e0b",
>>>>>>> 7baf7200
      "needsInterop": true
    }
  },
  "chunks": {
    "chunk-FH5DMP6O": {
      "file": "chunk-FH5DMP6O.js"
    }
  }
}<|MERGE_RESOLUTION|>--- conflicted
+++ resolved
@@ -7,51 +7,31 @@
     "lucide-react": {
       "src": "../../node_modules/.pnpm/lucide-react@0.510.0_react@19.1.0/node_modules/lucide-react/dist/esm/lucide-react.js",
       "file": "lucide-react.js",
-<<<<<<< HEAD
-      "fileHash": "2b295116",
-=======
       "fileHash": "98c0483d",
->>>>>>> 7baf7200
       "needsInterop": false
     },
     "react": {
       "src": "../../node_modules/.pnpm/react@19.1.0/node_modules/react/index.js",
       "file": "react.js",
-<<<<<<< HEAD
-      "fileHash": "cd856996",
-=======
       "fileHash": "36a26a53",
->>>>>>> 7baf7200
       "needsInterop": true
     },
     "react-dom": {
       "src": "../../node_modules/.pnpm/react-dom@19.1.0_react@19.1.0/node_modules/react-dom/index.js",
       "file": "react-dom.js",
-<<<<<<< HEAD
-      "fileHash": "8b1a82a1",
-=======
       "fileHash": "cb3fd49a",
->>>>>>> 7baf7200
       "needsInterop": true
     },
     "react/jsx-dev-runtime": {
       "src": "../../node_modules/.pnpm/react@19.1.0/node_modules/react/jsx-dev-runtime.js",
       "file": "react_jsx-dev-runtime.js",
-<<<<<<< HEAD
-      "fileHash": "e9eac669",
-=======
       "fileHash": "6690f595",
->>>>>>> 7baf7200
       "needsInterop": true
     },
     "react/jsx-runtime": {
       "src": "../../node_modules/.pnpm/react@19.1.0/node_modules/react/jsx-runtime.js",
       "file": "react_jsx-runtime.js",
-<<<<<<< HEAD
-      "fileHash": "a391c1d8",
-=======
       "fileHash": "15714e0b",
->>>>>>> 7baf7200
       "needsInterop": true
     }
   },
