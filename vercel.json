--- conflicted
+++ resolved
@@ -3,12 +3,8 @@
   "outputDirectory": "dist",
   "framework": "vite",
   "installCommand": "npm install",
-  "devCommand": "npm run dev",
   "rewrites": [
-    {
-      "source": "/(.*)",
-      "destination": "/index.html"
-    }
+    { "source": "/(.*)", "destination": "/index.html" }
   ],
   "headers": [
     {
@@ -39,10 +35,6 @@
     }
   ],
   "env": {
-<<<<<<< HEAD
-    "VITE_SUPABASE_URL": "@vite_supabase_url",
-    "VITE_SUPABASE_ANON_KEY": "@vite_supabase_anon_key"
-=======
     "VITE_SUPABASE_URL": "https://bzlenegoilnswsbanxgb.supabase.co",
     "VITE_SUPABASE_ANON_KEY": "eyJhbGciOiJIUzI1NiIsInR5cCI6IkpXVCJ9.eyJpc3MiOiJzdXBhYmFzZSIsInJlZiI6ImJ6bGVuZWdvaWxuc3dzYmFueGdiIiwicm9sZSI6ImFub24iLCJpYXQiOjE3NTMyODU3ODIsImV4cCI6MjA2ODg2MTc4Mn0.DtVNndVsrUZtTtVRpEWiQb5QtbhPAErSQ88wWYVWeBE",
     "VITE_APP_NAME": "Osol Dashboard",
@@ -50,6 +42,5 @@
     "VITE_DEV_MODE": "false",
     "VITE_LOG_LEVEL": "error",
     "NODE_ENV": "production"
->>>>>>> 92ea04d3
   }
 }
